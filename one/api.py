"""Classes for searching, listing and (down)loading ALyx Files.

<<<<<<< HEAD
TODO Add sig to ONE Light uuids
TODO Save changes to cache
TODO Fix update cache in AlyxONE - save parquet table
TODO save parquet in update_filesystem
=======
Things left to complete:

    - TODO Add sig to ONE Light uuids.
    - TODO Save changes to cache.
    - TODO Fix update cache in AlyxONE - save parquet table.
    - TODO save parquet in update_filesystem.
>>>>>>> b7fc96c9
"""
import collections.abc
import concurrent.futures
import warnings
import logging
import os
from datetime import datetime, timedelta
from functools import lru_cache, reduce
from inspect import unwrap
from pathlib import Path
from typing import Any, Union, Optional, List
from uuid import UUID

import pandas as pd
import numpy as np
import requests.exceptions
from iblutil.io import parquet, hashfile
from iblutil.util import Bunch
from iblutil.numerical import ismember2d

import one.params
import one.webclient as wc
import one.alf.io as alfio
import one.alf.exceptions as alferr
from .alf.cache import make_parquet_db
from .alf.files import rel_path_parts, get_session_path, get_alf_path
from .alf.spec import is_uuid_string
from one.converters import ConversionMixin
import one.util as util

_logger = logging.getLogger(__name__)

"""int: The number of download threads"""
N_THREADS = 4


class One(ConversionMixin):
    """An API for searching and loading data on a local filesystem"""
    _search_terms = (
        'dataset', 'date_range', 'laboratory', 'number', 'project', 'subject', 'task_protocol'
    )

    def __init__(self, cache_dir=None, mode='auto', wildcards=True):
        """An API for searching and loading data on a local filesystem

        Parameters
        ----------
        cache_dir : str, Path
            Path to the data files.  If Alyx parameters have been set up for this location,
            an OneAlyx instance is returned.  If data_dir and base_url are None, the default
            location is used.
        mode : str
            Query mode, options include 'auto' (reload cache daily), 'local' (offline) and
            'refresh' (always reload cache tables).  Most methods have a `query_type` parameter
            that can override the class mode.
        """
        # get parameters override if inputs provided
        super().__init__()
        if not getattr(self, 'cache_dir', None):  # May already be set by subclass
            self.cache_dir = cache_dir or one.params.get_cache_dir()
        self.cache_expiry = timedelta(hours=24)
        self.mode = mode
        self.wildcards = wildcards  # Flag indicating whether to use regex or wildcards
        # init the cache file
        self._cache = Bunch({'_meta': {
            'expired': False,
            'created_time': None,
            'loaded_time': None,
            'raw': {}  # map of original table metadata
        }})
        self._load_cache()

    def __repr__(self):
        return f'One ({"off" if self.offline else "on"}line, {self.cache_dir})'

    @property
    def offline(self):
        """bool: True if mode is local or no Web client set"""
        return self.mode == 'local' or not getattr(self, '_web_client', False)

    @util.refresh
    def search_terms(self, query_type=None) -> tuple:
        """List the search term keyword args for use in the search method"""
        return self._search_terms

    def _load_cache(self, cache_dir=None, **kwargs):
        meta = self._cache['_meta']
        INDEX_KEY = 'id'
        for cache_file in Path(cache_dir or self.cache_dir).glob('*.pqt'):
            table = cache_file.stem
            # we need to keep this part fast enough for transient objects
            cache, meta['raw'][table] = parquet.load(cache_file)
            if 'date_created' not in meta['raw'][table]:
                _logger.warning(f"{cache_file} does not appear to be a valid table. Skipping")
                continue
            created = datetime.fromisoformat(meta['raw'][table]['date_created'])
            meta['created_time'] = min([meta['created_time'] or datetime.max, created])
            meta['loaded_time'] = datetime.now()
            meta['expired'] |= datetime.now() - created > self.cache_expiry

            # Set the appropriate index if none already set
            if isinstance(cache.index, pd.RangeIndex):
                num_index = [f'{INDEX_KEY}_{n}' for n in range(2)]
                try:
                    int_eids = cache[num_index].any(axis=None)
                except KeyError:
                    int_eids = False
                cache.set_index(num_index if int_eids else INDEX_KEY, inplace=True)

            # Check sorted
            is_sorted = (cache.index.is_monotonic_increasing
                         if isinstance(cache.index, pd.MultiIndex)
                         else True)
            # Sorting makes MultiIndex indexing O(N) -> O(1)
            if table == 'datasets' and not is_sorted:
                cache.sort_index(inplace=True)

            self._cache[table] = cache

        if len(self._cache) == 1:
            # No tables present
            meta['expired'] = True
            self._cache.update({'datasets': pd.DataFrame(), 'sessions': pd.DataFrame()})
        self._cache['_meta'] = meta
        return self._cache['_meta']['loaded_time']

    def refresh_cache(self, mode='auto'):
        """Check and reload cache tables

        Parameters
        ----------
        mode : {'local', 'refresh', 'auto', 'remote'}
            Options are 'local' (don't reload); 'refresh' (reload); 'auto' (reload if expired);
            'remote' (don't reload)

        Returns
        -------
        datetime.datetime
            Loaded timestamp
        """
        if mode in ('local', 'remote'):
            pass
        elif mode == 'auto':
            if datetime.now() - self._cache['_meta']['loaded_time'] >= self.cache_expiry:
                _logger.info('Cache expired, refreshing')
                self._load_cache()
        elif mode == 'refresh':
            _logger.debug('Forcing reload of cache')
            self._load_cache(clobber=True)
        else:
            raise ValueError(f'Unknown refresh type "{mode}"')
        return self._cache['_meta']['loaded_time']

    def _download_datasets(self, dsets, **kwargs) -> List[Path]:
        """
        Download several datasets given a set of datasets

        Parameters
        ----------
        dsets : list
            List of dataset dictionaries from an Alyx REST query OR URL strings

        Returns
        -------
        list of pathlib.Path
            A local file path list
        """
        out_files = []
        if hasattr(dsets, 'iterrows'):
            dsets = list(map(lambda x: x[1], dsets.iterrows()))
        # Timeout based a download speed of 5 Mb/s
        timeout = reduce(lambda x, y: x + (y.get('file_size', 0) or 0), dsets, 0) / 625000
        with concurrent.futures.ThreadPoolExecutor(max_workers=N_THREADS) as executor:
            # TODO Subclass can just call web client method directly, no need to pass hash, etc.
            futures = [executor.submit(self._download_dataset, dset, file_size=dset['file_size'],
                                       hash=dset['hash'], **kwargs) for dset in dsets]
            concurrent.futures.wait(futures, timeout=np.ceil(timeout) + 10)
            for future in futures:
                out_files.append(future.result())
        return out_files

    def _download_dataset(self, dset, cache_dir=None, **kwargs) -> Path:
        """
        Download a dataset from an Alyx REST dictionary

        Parameters
        ----------
        dset : pandas.Series, dict, str
            A single dataset dictionary from an Alyx REST query OR URL string
        cache_dir : str, pathlib.Path
            The root directory to save the data in (home/downloads by default)

        Returns
        -------
        pathlib.Path
            The local file path
        """
        pass  # pragma: no cover

    def search(self, details=False, query_type=None, **kwargs):
        """
        Searches sessions matching the given criteria and returns a list of matching eids

        For a list of search terms, use the method

            one.search_terms()

        For all of the search parameters, a single value or list may be provided.  For dataset,
        the sessions returned will contain all listed datasets.  For the other parameters,
        the session must contain at least one of the entries. NB: Wildcards are not permitted,
        however if wildcards property is False, regular expressions may be used for all but
        number and date_range.

        Parameters
        ----------
        dataset : str, list
            list of dataset names. Returns sessions containing all these datasets.
            A dataset matches if it contains the search string e.g. 'wheel.position' matches
            '_ibl_wheel.position.npy'
        date_range : str, list, datetime.datetime, datetime.date, pandas.timestamp
            A single date to search or a list of 2 dates that define the range (inclusive).  To
            define only the upper or lower date bound, set the other element to None.
        lab : str
            A str or list of lab names, returns sessions from any of these labs
        number : str, int
            Number of session to be returned, i.e. number in sequence for a given date
        subject : str, list
            A list of subject nicknames, returns sessions for any of these subjects
        task_protocol : str
            The task protocol name (can be partial, i.e. any task protocol containing that str
            will be found)
        project : str
            The project name (can be partial, i.e. any task protocol containing that str
            will be found)
        details : bool
            If true also returns a dict of dataset details
        query_type : str, None
            Query cache ('local') or Alyx database ('remote')

        Returns
        -------
        list
            A list of eids
        (list)
            (If details is True) a list of dictionaries, each entry corresponding to a matching
            session
        """

        def all_present(x, dsets, exists=True):
            """Returns true if all datasets present in Series"""
            return all(any(x.str.contains(y, regex=self.wildcards) & exists) for y in dsets)

        # Iterate over search filters, reducing the sessions table
        sessions = self._cache['sessions']

        # Ensure sessions filtered in a particular order, with datasets last
        search_order = ('date_range', 'number', 'dataset')

        def sort_fcn(itm):
            return -1 if itm[0] not in search_order else search_order.index(itm[0])

        # Validate and get full name for queries
        search_terms = self.search_terms(query_type='local')
        queries = {util.autocomplete(k, search_terms): v for k, v in kwargs.items()}
        for key, value in sorted(queries.items(), key=sort_fcn):
            # key = util.autocomplete(key)  # Validate and get full name
            # No matches; short circuit
            if sessions.size == 0:
                return ([], None) if details else []
            # String fields
            elif key in ('subject', 'task_protocol', 'laboratory', 'project'):
                query = '|'.join(util.ensure_list(value))
                key = 'lab' if key == 'laboratory' else key
                mask = sessions[key].str.contains(query, regex=self.wildcards)
                sessions = sessions[mask.astype(bool, copy=False)]
            elif key == 'date_range':
                start, end = util.validate_date_range(value)
                session_date = pd.to_datetime(sessions['date'])
                sessions = sessions[(session_date >= start) & (session_date <= end)]
            elif key == 'number':
                query = util.ensure_list(value)
                sessions = sessions[sessions[key].isin(map(int, query))]
            # Dataset check is biggest so this should be done last
            elif key == 'dataset':
                index = ['eid_0', 'eid_1'] if self._index_type('datasets') is int else 'eid'
                query = util.ensure_list(value)
                datasets = self._cache['datasets']
                if self._index_type() is int:
                    isin, _ = ismember2d(datasets[['eid_0', 'eid_1']].values,
                                         np.array(sessions.index.values.tolist()))
                else:
                    isin = datasets['eid'].isin(sessions.index.values)
                # For each session check any dataset both contains query and exists
                mask = (
                    (datasets[isin]
                        .groupby(index, sort=False)
                        .apply(lambda x: all_present(x['rel_path'], query, x['exists'])))
                )
                # eids of matching dataset records
                idx = mask[mask].index

                # Reduce sessions table by datasets mask
                sessions = sessions.loc[idx]

        # Return results
        if sessions.size == 0:
            return ([], None) if details else []
        eids = sessions.index.to_list()
        if self._index_type() is int:
            eids = parquet.np2str(np.array(eids))

        if details:
            return eids, sessions.reset_index().iloc[:, 2:].to_dict('records', Bunch)
        else:
            return eids

    def _update_filesystem(self, datasets, offline=None, update_exists=True, clobber=False):
        """Update the local filesystem for the given datasets
        Given a set of datasets, check whether records correctly reflect the filesystem.
        Called by load methods, this returns a list of file paths to load and return.
        TODO This needs changing; overlaod for downloading?
        TODO change name to check_files, check_present, present_datasets, check_local_files?
         check_filesystem?
         This changes datasets frame, calls _update_cache(sessions=None, datasets=None) to
         update and save tables.  Download_datasets can also call this function.
        TODO Remove clobber

        Parameters
        ----------
        datasets : pandas.Series, pandas.DataFrame, list of dicts
            A list or DataFrame of dataset records
        offline : bool, None
            If false and Web client present, downloads the missing datasets from a remote
            repository
        update_exists : bool
            If true, the cache is updated to reflect the filesystem
        clobber : bool
            If true and not offline, datasets are re-downloaded regardless of local filesystem

        Returns
        -------
        A list of file paths for the datasets (None elements for non-existent datasets)
        """
        if offline or self.offline:
            files = []
            if isinstance(datasets, pd.Series):
                datasets = pd.DataFrame([datasets])
            elif not isinstance(datasets, pd.DataFrame):
                # Cast set of dicts (i.e. from REST datasets endpoint)
                datasets = pd.DataFrame(list(datasets))
            for i, rec in datasets.iterrows():
                file = Path(self.cache_dir, *rec[['session_path', 'rel_path']])
                if file.exists():
                    # TODO Factor out; hash & file size also checked in _download_file;
                    #  see _update_cache - we need to save changed cache
                    files.append(file)
                    new_hash = hashfile.md5(file)
                    new_size = file.stat().st_size
                    hash_mismatch = rec['hash'] and new_hash != rec['hash']
                    size_mismatch = rec['file_size'] and new_size != rec['file_size']
                    # TODO clobber and tag mismatched
                    if hash_mismatch or size_mismatch:
                        # the local file hash doesn't match the dataset table cached hash
                        # datasets.at[i, ['hash', 'file_size']] = new_hash, new_size
                        # Raise warning if size changed or hash changed and wasn't empty
                        if size_mismatch or (hash_mismatch and rec['hash']):
                            _logger.warning('local md5 or size mismatch')
                else:
                    files.append(None)
                if rec['exists'] != file.exists():
                    datasets.at[i, 'exists'] = not rec['exists']
                    if update_exists:
                        self._cache['datasets'].loc[i, 'exists'] = rec['exists']
        else:
            # TODO deal with clobber and exists here?
            files = self._download_datasets(datasets, update_cache=update_exists, clobber=clobber)
        return files

    def _index_type(self, table='sessions'):
        """For a given table return the index type.

        Parameters
        ----------
        table : str
            The cache table to check

        Returns
        -------
        type
            The type of the table index, either str or int

        Raises
        ------
        IndexError
            Unable to determine the index type of the cache table
        """
        idx_0 = self._cache[table].index.values[0]
        if len(self._cache[table].index.names) == 2 and all(isinstance(x, int) for x in idx_0):
            return int
        elif len(self._cache[table].index.names) == 1 and isinstance(idx_0, str):
            return str
        else:
            raise IndexError

    @util.refresh
    @util.parse_id
    def get_details(self, eid: Union[str, Path, UUID], full: bool = False):
        """Return session details for a given session ID

        Parameters
        ----------
        eid : str, UUID, pathlib.Path, dict
            Experiment session identifier; may be a UUID, URL, experiment reference string
            details dict or Path.
        full : bool
            If True, returns a DataFrame of session and dataset info

        Returns
        -------
        pd.Series, pd.DataFrame
            A session record or full DataFrame with dataset information if full is True
        """
        # Int ids return DataFrame, making str eid a list ensures Series not returned
        int_ids = self._index_type() is int
        idx = parquet.str2np(eid).tolist() if int_ids else [eid]
        try:
            det = self._cache['sessions'].loc[idx]
            assert len(det) == 1
        except KeyError:
            raise alferr.ALFObjectNotFound(eid)
        except AssertionError:
            raise alferr.ALFMultipleObjectsFound(f'Multiple sessions in cache for eid {eid}')
        if not full:
            return det.iloc[0]
        # to_drop = 'eid' if int_ids else ['eid_0', 'eid_1']
        # det = det.drop(to_drop, axis=1)
        column = ['eid_0', 'eid_1'] if int_ids else 'eid'
        return self._cache['datasets'].join(det, on=column, how='right')

    @util.refresh
    def list_subjects(self) -> List[str]:
        """
        List all subjects in database

        Returns
        -------
        list
            Sorted list of subject names
        """
        return self._cache['sessions']['subject'].sort_values().unique().tolist()

    @util.refresh
    def list_datasets(self, eid=None, collection=None, revision=None, filename=None,
                      details=False, query_type=None) -> Union[np.ndarray, pd.DataFrame]:

        """
        Given an eid, return the datasets for those sessions.  If no eid is provided,
        a list of all datasets is returned.  When details is false, a sorted array of unique
        datasets is returned (their relative paths).

        Parameters
        ----------
        eid : str, UUID, pathlib.Path, dict
            Experiment session identifier; may be a UUID, URL, experiment reference string
            details dict or Path.
        collection : str
            The collection to which the object belongs, e.g. 'alf/probe01'.
            This is the relative path of the file from the session root.
            Supports asterisks as wildcards.
        filename : str
            Filters datasets and returns only the ones matching the filename
            Supports asterisks as wildcards
        revision : str
            Filters datasets and returns only the ones matching the revision
            Supports asterisks as wildcards
        details : bool
            When true, a pandas DataFrame is returned, otherwise a numpy array of
            relative paths (collection/revision/filename) - see one.alf.spec.describe for details.
        query_type : str
            Query cache ('local') or Alyx database ('remote')

        Returns
        -------
        np.ndarray, pd.DataFrame
            Slice of datasets table or numpy array if details is False
        """
        datasets = self._cache['datasets']
        filter_args = dict(collection=collection, filename=filename, wildcards=self.wildcards,
                           revision=revision, revision_last_before=False, assert_unique=False)
        if not eid:
            datasets = util.filter_datasets(datasets, **filter_args)
            return datasets.copy() if details else datasets['rel_path'].unique().tolist()
        eid = self.to_eid(eid)  # Ensure we have a UUID str list
        if not eid:
            return datasets.iloc[0:0]  # Return empty
        if self._index_type() is int:
            eid_num = parquet.str2np(eid)
            index = ['eid_0', 'eid_1']
            isin, _ = ismember2d(datasets[index].to_numpy(), eid_num)
            datasets = datasets[isin]
        else:
            session_match = datasets['eid'] == eid
            datasets = datasets[session_match]

        datasets = util.filter_datasets(datasets, **filter_args)
        # Return only the relative path
        return datasets if details else datasets['rel_path'].sort_values().values.tolist()

    @util.refresh
    def list_collections(self, eid=None, details=False, collection=None,
                         filename=None, revision=None,
                         query_type=None) -> Union[np.ndarray, dict]:
        """
        List the collections for a given experiment.  If no experiment id is given,
        all collections are returned.

        Parameters
        ----------
        eid : [str, UUID, Path, dict]
            Experiment session identifier; may be a UUID, URL, experiment reference string
            details dict or Path
        details : bool
            If true a dict of pandas datasets tables is returned with collections as keys,
            otherwise a numpy array of unique collections

        Returns
        -------
        list, dict
            A list of unique collections or dict of datasets tables
        """
        filter_kwargs = dict(eid=eid, collection=collection, filename=filename,
                             revision=revision, query_type=query_type)
        datasets = self.list_datasets(details=True, **filter_kwargs).copy()

        datasets['collection'] = datasets.rel_path.apply(
            lambda x: rel_path_parts(x, assert_valid=False)[0] or ''
        )
        if details:
            return {k: table.drop('collection', axis=1)
                    for k, table in datasets.groupby('collection')}
        else:
            return datasets['collection'].unique().tolist()

    @util.refresh
    def list_revisions(self, eid=None, dataset=None, collection=None, details=False):
        """
        List the revisions for a given experiment.  If no experiment id is given,
        all collections are returned.

        Parameters
        ----------
        eid : [str, UUID, Path, dict]
            Experiment session identifier; may be a UUID, URL, experiment reference string
            details dict or Path
        details : bool
            If true a dict of pandas datasets tables is returned with collections as keys,
            otherwise a numpy array of unique collections

        Returns
        -------
        list, dict
            A list of unique collections or dict of datasets tables
        """
        datasets = self.list_datasets(eid, collection, details=True).copy()
        if dataset:
            match = datasets.rel_path.apply(lambda x: x.split('/')[-1]).str.match(dataset)
            datasets = datasets[match]
        datasets['revision'] = datasets.rel_path.apply(
            lambda x: (rel_path_parts(x, assert_valid=False)[1] or '').strip('#')
        )
        if details:
            return {k: table.drop('revision', axis=1)
                    for k, table in datasets.groupby('revision')}
        else:
            return datasets['revision'].unique().tolist()

    @util.refresh
    @util.parse_id
    def load_object(self,
                    eid: Union[str, Path, UUID],
                    obj: str,
                    collection: Optional[str] = None,
                    revision: Optional[str] = None,
                    query_type: Optional[str] = None,
                    download_only: bool = False,
                    **kwargs) -> Union[alfio.AlfBunch, List[Path]]:
        """
        Load all attributes of an ALF object from a Session ID and an object name.  Any datasets
        with matching object name will be loaded.

        Parameters
        ----------
        eid : str, UUID, pathlib.Path, dict
            Experiment session identifier; may be a UUID, URL, experiment reference string
            details dict or Path.
        obj : str
            The ALF object to load.  Supports asterisks as wildcards.
        collection : str
            The collection to which the object belongs, e.g. 'alf/probe01'.
            This is the relative path of the file from the session root.
            Supports asterisks as wildcards.
        revision : str
            The dataset revision (typically an ISO date).  If no exact match, the previous
            revision (ordered lexicographically) is returned.  If None, the default revision is
            returned (usually the most recent revision).  Regular expressions/wildcards not
            permitted.
        query_type : str
            Query cache ('local') or Alyx database ('remote')
        download_only : bool
            When true the data are downloaded and the file path is returned.
        kwargs : dict
            Additional filters for datasets, including namespace and timescale. For full list
            see the one.alf.spec.describe function.

        Returns
        -------
        one.alf.io.AlfBunch, list
            An ALF bunch or if download_only is True, a list of Paths objects

        Examples
        --------
        >>> load_object(eid, 'moves')
        >>> load_object(eid, 'trials')
        >>> load_object(eid, 'spikes', collection='*probe01')  # wildcards is True
        >>> load_object(eid, 'spikes', collection='.*probe01')  # wildcards is False
        >>> load_object(eid, 'spikes', namespace='ibl')
        >>> load_object(eid, 'spikes', timescale='ephysClock')

        Load specific attributes:

        >>> load_object(eid, 'spikes', attribute=['times*', 'clusters'])
        """
        query_type = query_type or self.mode
        datasets = self.list_datasets(eid, details=True, query_type=query_type)

        if len(datasets) == 0:
            raise alferr.ALFObjectNotFound(obj)

        dataset = {'object': obj, **kwargs}
        datasets = util.filter_datasets(datasets, dataset, collection, revision,
                                        assert_unique=False, wildcards=self.wildcards)

        # Validate result before loading
        if len(datasets) == 0:
            raise alferr.ALFObjectNotFound(obj)
        parts = [rel_path_parts(x) for x in datasets.rel_path]
        unique_objects = set(x[3] or '' for x in parts)
        unique_collections = set(x[0] or '' for x in parts)
        if len(unique_objects) > 1:
            raise alferr.ALFMultipleObjectsFound(*unique_objects)
        if len(unique_collections) > 1:
            raise alferr.ALFMultipleCollectionsFound(*unique_collections)

        # For those that don't exist, download them
        offline = None if query_type == 'auto' else self.mode == 'local'
        files = self._update_filesystem(datasets, offline=offline)
        files = [x for x in files if x]
        if not files:
            raise alferr.ALFObjectNotFound(f'ALF object "{obj}" not found on disk')

        if download_only:
            return files

        return alfio.load_object(files, wildcards=self.wildcards, **kwargs)

    @util.refresh
    @util.parse_id
    def load_dataset(self,
                     eid: Union[str, Path, UUID],
                     dataset: str,
                     collection: Optional[str] = None,
                     revision: Optional[str] = None,
                     query_type: Optional[str] = None,
                     download_only: bool = False,
                     **kwargs) -> Any:
        """
        Load a single dataset for a given session id and dataset name

        Parameters
        ----------
        eid : str, UUID, pathlib.Path, dict
            Experiment session identifier; may be a UUID, URL, experiment reference string
            details dict or Path.
        dataset : str, dict
            The ALF dataset to load.  May be a string or dict of ALF parts.  Supports asterisks as
            wildcards.
        collection : str
            The collection to which the object belongs, e.g. 'alf/probe01'.
            This is the relative path of the file from the session root.
            Supports asterisks as wildcards.
        revision : str
            The dataset revision (typically an ISO date).  If no exact match, the previous
            revision (ordered lexicographically) is returned.  If None, the default revision is
            returned (usually the most recent revision).  Regular expressions/wildcards not
            permitted.
        query_type : str
            Query cache ('local') or Alyx database ('remote')
        download_only : bool
            When true the data are downloaded and the file path is returned.

        Returns
        -------
        np.ndarray, pathlib.Path
            Dataset or a Path object if download_only is true.

        Examples
        --------
        >>> intervals = one.load_dataset(eid, '_ibl_trials.intervals.npy')

        Load dataset without specifying extension

        >>> intervals = one.load_dataset(eid, 'trials.intervals')  # wildcard mode only
        >>> intervals = one.load_dataset(eid, '.*trials.intervals.*')  # regex mode only
        >>> filepath = one.load_dataset(eid, '_ibl_trials.intervals.npy', download_only=True)
        >>> spike_times = one.load_dataset(eid, 'spikes.times.npy', collection='alf/probe01')
        >>> old_spikes = one.load_dataset(eid, 'spikes.times.npy',
        ...                               collection='alf/probe01', revision='2020-08-31')
        """
        datasets = self.list_datasets(eid, details=True, query_type=query_type or self.mode)
        # If only two parts and wildcards are on, append ext wildcard
        if self.wildcards and isinstance(dataset, str) and len(dataset.split('.')) == 2:
            dataset += '.*'
            _logger.info('Appending extension wildcard: ' + dataset)

        datasets = util.filter_datasets(datasets, dataset, collection, revision,
                                        wildcards=self.wildcards)
        if len(datasets) == 0:
            raise alferr.ALFObjectNotFound(f'Dataset "{dataset}" not found')

        # Check files exist / download remote files
        file, = self._update_filesystem(datasets, **kwargs)

        if not file:
            raise alferr.ALFObjectNotFound('Dataset not found')
        elif download_only:
            return file
        return alfio.load_file_content(file)

    @util.refresh
    @util.parse_id
    def load_datasets(self,
                      eid: Union[str, Path, UUID],
                      datasets: List[str],
                      collections: Optional[str] = None,
                      revisions: Optional[str] = None,
                      query_type: Optional[str] = None,
                      assert_present=True,
                      download_only: bool = False,
                      **kwargs) -> Any:
        """
        Load datasets for a given session id.  Returns two lists the length of datasets.  The
        first is the data (or file paths if download_data is false), the second is a list of
        meta data Bunches.  If assert_present is false, missing data will be returned as None.

        Parameters
        ----------
        eid : str, UUID, pathlib.Path, dict
            Experiment session identifier; may be a UUID, URL, experiment reference string
            details dict or Path.
        datasets : list of strings
            The ALF datasets to load.  May be a string or dict of ALF parts.  Supports asterisks
            as wildcards.
        collections : str, list
            The collection(s) to which the object(s) belong, e.g. 'alf/probe01'.
            This is the relative path of the file from the session root.
            Supports asterisks as wildcards.
        revisions : str, list
            The dataset revision (typically an ISO date).  If no exact match, the previous
            revision (ordered lexicographically) is returned.  If None, the default revision is
            returned (usually the most recent revision).  Regular expressions/wildcards not
            permitted.
        query_type : str
            Query cache ('local') or Alyx database ('remote')
        assert_present : bool
            If true, missing datasets raises and error, otherwise None is returned
        download_only : bool
            When true the data are downloaded and the file path is returned.

        Returns
        -------
        list
            A list of data (or file paths) the length of datasets
        list
            A list of meta data Bunches. If assert_present is False, missing data will be None
        """

        def _verify_specifiers(specifiers):
            """Ensure specifiers lists matching datasets length"""
            out = []
            for spec in specifiers:
                if not spec or isinstance(spec, str):
                    out.append([spec] * len(datasets))
                elif len(spec) != len(datasets):
                    raise ValueError(
                        'Collection and revision specifiers must match number of datasets')
                else:
                    out.append(spec)
            return out

        if isinstance(datasets, str):
            raise TypeError('`datasets` must be a non-string iterable')
        # Check input args
        collections, revisions = _verify_specifiers([collections, revisions])

        # Short circuit
        query_type = query_type or self.mode
        all_datasets = self.list_datasets(eid, details=True, query_type=query_type)
        if len(all_datasets) == 0:
            if assert_present:
                raise alferr.ALFObjectNotFound(f'No datasets found for session {eid}')
            else:
                _logger.warning(f'No datasets found for session {eid}')
                return None, all_datasets
        if len(datasets) == 0:
            return None, all_datasets.iloc[0:0]  # Return empty

        # Filter and load missing
        if self.wildcards:  # Append extension wildcard if 'object.attribute' string
            datasets = [x + ('.*' if isinstance(x, str) and len(x.split('.')) == 2 else '')
                        for x in datasets]
        slices = [util.filter_datasets(all_datasets, x, y, z, wildcards=self.wildcards)
                  for x, y, z in zip(datasets, collections, revisions)]
        present = [len(x) == 1 for x in slices]
        present_datasets = pd.concat(slices)

        if not all(present):
            missing_list = ', '.join(x for x, y in zip(datasets, present) if not y)
            # FIXME include collection and revision also
            message = f'The following datasets are not in the cache: {missing_list}'
            if assert_present:
                raise alferr.ALFObjectNotFound(message)
            else:
                _logger.warning(message)

        # Check files exist / download remote files
        files = self._update_filesystem(present_datasets, **kwargs)

        if any(x is None for x in files):
            missing_list = ', '.join(x for x, y in zip(present_datasets.rel_path, files) if not y)
            message = f'The following datasets were not downloaded: {missing_list}'
            if assert_present:
                raise alferr.ALFObjectNotFound(message)
            else:
                _logger.warning(message)

        # Make list of metadata Bunches out of the table
        records = (present_datasets
                   .reset_index()
                   .drop(['eid_0', 'eid_1'], axis=1)
                   .to_dict('records', Bunch))

        # Ensure result same length as input datasets list
        files = [None if not here else files.pop(0) for here in present]
        records = [None if not here else records.pop(0) for here in files]
        if download_only:
            return files, records
        return [alfio.load_file_content(x) for x in files], records

    @util.refresh
    def load_dataset_from_id(self,
                             dset_id: Union[str, UUID],
                             download_only: bool = False,
                             details: bool = False) -> Any:
        """
        Load a dataset given a dataset UUID

        Parameters
        ----------
        dset_id : uuid.UUID, str
            A dataset UUID to load
        download_only : bool
            If true the dataset is downloaded (if necessary) and the filepath returned
        details : bool
            If true a pandas Series is returned in addition to the data

        Returns
        -------
        np.ndarray, pathlib.Path
            Dataset data (or filepath if download_only) and dataset record if details is True
        """
        int_idx = self._index_type('datasets') is int
        if isinstance(dset_id, str) and int_idx:
            dset_id = parquet.str2np(dset_id)
        elif isinstance(dset_id, UUID):
            dset_id = parquet.uuid2np([dset_id]) if int_idx else str(dset_id)
        try:
            if int_idx:
                dataset = self._cache['datasets'].loc[dset_id.tolist()].iloc[0]
            else:
                dataset = self._cache['datasets'].loc[[dset_id]]
            assert isinstance(dataset, pd.Series) or len(dataset) == 1
        except KeyError:
            raise alferr.ALFObjectNotFound('Dataset not found')
        except AssertionError:
            raise alferr.ALFMultipleObjectsFound('Duplicate dataset IDs')

        filepath, = self._update_filesystem(dataset)
        if not filepath:
            raise alferr.ALFObjectNotFound('Dataset not found')
        output = filepath if download_only else alfio.load_file_content(filepath)
        if details:
            return output, dataset
        else:
            return output

    @util.refresh
    @util.parse_id
    def load_collection(self, eid, collection):
        raise NotImplementedError()

    @staticmethod
    def setup(cache_dir=None, **kwargs):
        """Set up One cache tables for a given data directory.

        Parameters
        ----------
        cache_dir : pathlib.Path, str
            A path to the ALF data directory

        Returns
        -------
        One
            An instance of One for the provided cache directory
        """
        if not cache_dir:
            cache_dir = input(f'Select a directory from which to build cache ({Path.cwd()})')
            cache_dir = cache_dir or Path.cwd()
        cache_dir = Path(cache_dir)
        assert cache_dir.exists(), f'{cache_dir} does not exist'

        # Check if cache already exists
        if next(cache_dir.glob('sessions.pqt'), False):
            answer = input(f'Cache tables exist for {cache_dir}, overwrite? [y/N]')
            if (answer or 'n').lower() == 'n':
                return One(cache_dir, mode='local')

        # Build cache tables
        make_parquet_db(cache_dir, **kwargs)
        return One(cache_dir, mode='local')


@lru_cache(maxsize=1)
def ONE(*, mode='auto', wildcards=True, **kwargs):
    """ONE API factory
    Determine which class to instantiate depending on parameters passed.

    Parameters
    ----------
    mode : str
        Query mode, options include 'auto', 'local' (offline) and 'remote' (online only).  Most
        methods have a `query_type` parameter that can override the class mode.
    wildcards : bool
        If true all mathods use unix shell style pattern matching, otherwise regular expressions
        are used.
    cache_dir : str, Path
        Path to the data files.  If Alyx parameters have been set up for this location,
        an OneAlyx instance is returned.  If data_dir and base_url are None, the default
        location is used.
    base_url : str
        An Alyx database URL.  The URL must start with 'http'.
    username : str
        An Alyx database login username.
    password : str
        An Alyx database password.
    cache_rest : str
        If not in 'local' mode, this determines which http request types to cache.  Default is
        'GET'.  Use None to deactivate cache (not recommended).

    Returns
    -------
    One, OneAlyx
        An One instance if mode is 'local', otherwise an OneAlyx instance.
    """
    if kwargs.pop('offline', False):
        _logger.warning('the offline kwarg will probably be removed. '
                        'ONE is now offline by default anyway')
        warnings.warn('"offline" param will be removed; use mode="local"', DeprecationWarning)
        mode = 'local'

    if (any(x in kwargs for x in ('base_url', 'username', 'password')) or
            not kwargs.get('cache_dir', False)):
        return OneAlyx(mode=mode, wildcards=wildcards, **kwargs)

    # If cache dir was provided and corresponds to one configured with an Alyx client, use OneAlyx
    try:
        one.params.check_cache_conflict(kwargs.get('cache_dir'))
        return One(mode='local', wildcards=wildcards, **kwargs)
    except AssertionError:
        # Cache dir corresponds to a Alyx repo, call OneAlyx
        return OneAlyx(mode=mode, wildcards=wildcards, **kwargs)


class OneAlyx(One):
    """An API for searching and loading data through the Alyx database"""
    def __init__(self, username=None, password=None, base_url=None, cache_dir=None,
                 mode='auto', wildcards=True, **kwargs):
        """An API for searching and loading data through the Alyx database

        Parameters
        ----------
        mode : str
            Query mode, options include 'auto', 'local' (offline) and 'remote' (online only).  Most
            methods have a `query_type` parameter that can override the class mode.
        wildcards : bool
            If true, methods allow unix shell style pattern matching, otherwise regular
            expressions are supported
        cache_dir : str, Path
            Path to the data files.  If Alyx parameters have been set up for this location,
            an OneAlyx instance is returned.  If data_dir and base_url are None, the default
            location is used.
        base_url : str
            An Alyx database URL.  The URL must start with 'http'.
        username : str
            An Alyx database login username.
        password : str
            An Alyx database password.
        cache_rest : str
            If not in 'local' mode, this determines which http request types to cache.  Default is
            'GET'.  Use None to deactivate cache (not recommended).
        """

        # Load Alyx Web client
        self._web_client = wc.AlyxClient(username=username,
                                         password=password,
                                         base_url=base_url,
                                         cache_dir=cache_dir,
                                         **kwargs)
        self._search_endpoint = 'sessions'
        # get parameters override if inputs provided
        super(OneAlyx, self).__init__(mode=mode, wildcards=wildcards, cache_dir=cache_dir)

    def __repr__(self):
        return f'One ({"off" if self.offline else "on"}line, {self.alyx.base_url})'

    def _load_cache(self, cache_dir=None, clobber=False):
        cache_meta = self._cache['_meta']
        if not clobber:
            super(OneAlyx, self)._load_cache(self.cache_dir)  # Load any present cache
            if (self._cache and not cache_meta['expired']) or self.mode == 'local':
                return

        # Warn user if expired
        if (
            cache_meta['expired'] and
            cache_meta.get('created_time', False) and
            not self.alyx.silent
        ):
            age = datetime.now() - cache_meta['created_time']
            t_str = (f'{age.days} day(s)'
                     if age.days >= 1
                     else f'{np.floor(age.seconds / (60 * 2))} hour(s)')
            _logger.info(f'cache over {t_str} old')

        try:
            # Determine whether a newer cache is available
            cache_info = self.alyx.get('cache/info', expires=True)
            remote_created = datetime.fromisoformat(cache_info['date_created'])
            local_created = cache_meta.get('created_time', None)
            if local_created and (remote_created - local_created) < timedelta(minutes=1):
                _logger.info('No newer cache available')
                return

            # Download the remote cache files
            _logger.info('Downloading remote caches...')
            files = self.alyx.download_cache_tables()
            assert any(files)
            super(OneAlyx, self)._load_cache(self.cache_dir)  # Reload cache after download
        except requests.exceptions.HTTPError:
            _logger.error('Failed to load the remote cache file')
            self.mode = 'remote'
        except (ConnectionError, requests.exceptions.ConnectionError):
            _logger.error('Failed to connect to Alyx')
            self.mode = 'local'

    @property
    def alyx(self):
        """one.webclient.AlyxClient: The Alyx Web client"""
        return self._web_client

    @property
    def cache_dir(self):
        """pathlib.Path: The location of the downloaded file cache"""
        return self._web_client.cache_dir

    @util.refresh
    def search_terms(self, query_type=None):
        """
        Returns a list of search terms to be passed as kwargs to the search method

        Parameters
        ----------
        query_type : str
            If 'remote', the search terms are largely determined by the REST endpoint used

        Returns
        -------
        tuple
            Tuple of search strings
        """
        if (query_type or self.mode) != 'remote':
            return self._search_terms
        # Return search terms from REST schema
        fields = self.alyx.rest_schemes[self._search_endpoint]['list']['fields']
        excl = ('lab',)  # 'laboratory' already in search terms
        return tuple({*self._search_terms, *(x['name'] for x in fields if x['name'] not in excl)})

    def describe_dataset(self, dataset_type=None):
        """Print a dataset type description.

        NB: This requires an Alyx database connection.

        Parameters
        ----------
        dataset_type : str
            A dataset type or dataset name

        Returns
        -------
        dict
            The Alyx dataset type record
        """
        assert self.mode != 'local' and not self.offline, 'Unable to connect to Alyx in local mode'
        if not dataset_type:
            return self.alyx.rest('dataset-types', 'list')
        try:
            assert isinstance(dataset_type, str) and not is_uuid_string(dataset_type)
            _logger.disabled = True
            out = self.alyx.rest('dataset-types', 'read', dataset_type)
        except (AssertionError, requests.exceptions.HTTPError):
            # Try to get dataset type from dataset name
            out = self.alyx.rest('dataset-types', 'read', self.dataset2type(dataset_type))
        finally:
            _logger.disabled = False
        print(out['description'])
        return out

    @util.refresh
    def list_datasets(self, eid=None, collection=None, filename=None, revision=None,
                      details=False, query_type=None) -> Union[np.ndarray, pd.DataFrame]:
        filter_kwargs = dict(eid=eid, collection=collection, filename=filename, revision=revision,
                             details=details, query_type=query_type)
        if (query_type or self.mode) != 'remote':
            return super().list_datasets(**filter_kwargs)
        elif not eid:
            warnings.warn('Unable to list all remote datasets')
            return super().list_datasets(**filter_kwargs)
        eid = self.to_eid(eid)  # Ensure we have a UUID str list
        if not eid:
            return self._cache['datasets'].iloc[0:0]  # Return empty
        _, datasets = util.ses2records(self.alyx.rest('sessions', 'read', id=eid))
        # Return only the relative path
        return datasets if details else datasets['rel_path'].sort_values().values.tolist()

    @util.refresh
    def pid2eid(self, pid: str, query_type=None) -> (str, str):
        """
        Given an Alyx probe UUID string, returns the session id string and the probe label
        (i.e. the ALF collection).

        NB: Requires a connection to the Alyx database.

        Parameters
        ----------
        pid : str, uuid.UUID
            A probe UUID
        query_type : str
            Query mode - options include 'remote', and 'refresh'

        Returns
        -------
        str
            Experiment ID (eid)
        str
            Probe label
        """
        query_type = query_type or self.mode
        if query_type != 'remote':
            self.refresh_cache(query_type)
        if query_type == 'local' and 'insertions' not in self._cache.keys():
            raise NotImplementedError('Converting probe IDs required remote connection')
        rec = self.alyx.rest('insertions', 'read', id=str(pid))
        return rec['session'], rec['name']

    def search(self, details=False, query_type=None, **kwargs):
        """
        Searches sessions matching the given criteria and returns a list of matching eids

        For a list of search terms, use the method

            one.search_terms(query_type='remote')

        For all of the search parameters, a single value or list may be provided.  For dataset,
        the sessions returned will contain all listed datasets.  For the other parameters,
        the session must contain at least one of the entries. NB: Wildcards are not permitted,
        however if wildcards property is False, regular expressions may be used for all but
        number and date_range.

        Parameters
        ----------
        dataset : str, list
            List of dataset names. Returns sessions containing all these datasets.
            A dataset matches if it contains the search string e.g. 'wheel.position' matches
            '_ibl_wheel.position.npy'
        date_range : str, list, datetime.datetime, datetime.date, pandas.timestamp
            A single date to search or a list of 2 dates that define the range (inclusive).  To
            define only the upper or lower date bound, set the other element to None.
        lab : str, list
            A str or list of lab names, returns sessions from any of these labs
        number : str, int
            Number of session to be returned, i.e. number in sequence for a given date
        subject : str, list
            A list of subject nicknames, returns sessions for any of these subjects
        task_protocol : str, list
            The task protocol name (can be partial, i.e. any task protocol containing that str
            will be found)
        project : str, list
            The project name (can be partial, i.e. any task protocol containing that str
            will be found)
        performance_lte / performance_gte : float
            Search only for sessions whose performance is less equal or greater equal than a
            pre-defined threshold as a percentage (0-100)
        users : str, list
            A list of users
        location : str, list
            A str or list of lab location (as per Alyx definition) name
            Note: this corresponds to the specific rig, not the lab geographical location per se
        dataset_types : str, list
            One or more of dataset_types
        details : bool
            If true also returns a dict of dataset details
        query_type : str, None
            Query cache ('local') or Alyx database ('remote')
        limit : int
            The number of results to fetch in one go (if pagination enabled on server)

        Returns
        -------
        list
            List of eids
        (list of dicts)
            If details is True, also returns a list of dictionaries, each entry corresponding to a
            matching session
        """
        query_type = query_type or self.mode
        if query_type != 'remote':
            return super(OneAlyx, self).search(details=details, query_type=query_type, **kwargs)

        # loop over input arguments and build the url
        search_terms = self.search_terms(query_type=query_type)
        params = {'django': kwargs.pop('django', '')}
        for key, value in sorted(kwargs.items()):
            field = util.autocomplete(key, search_terms)  # Validate and get full name
            # check that the input matches one of the defined filters
            if field == 'date_range':
                params[field] = [x.date().isoformat() for x in util.validate_date_range(value)]
            elif field == 'dataset':
                query = ('data_dataset_session_related__dataset_type__name__icontains,' +
                         ','.join(util.ensure_list(value)))
                params['django'] += (',' if params['django'] else '') + query
            elif field == 'laboratory':
                params['lab'] = value
            else:
                params[field] = value

        # Make GET request
        ses = self.alyx.rest(self._search_endpoint, 'list', **params)
        # LazyId only transforms records when indexed
        eids = util.LazyId(ses)
        return (eids, ses) if details else eids

    def _download_dataset(self, dset, cache_dir=None, update_cache=True, **kwargs):
        """
        Download a dataset from an Alyx REST dictionary

        Parameters
        ----------
        dset : dict, str
            A single dataset dictionary from an Alyx REST query OR URL string
        cache_dir : str, pathlib.Path
            The root directory to save the data to (default taken from ONE parameters)
        update_cache : bool
            If true, the cache is updated when filesystem discrepancies are encountered

        Returns
        -------
        pathlib.Path
            A local file path
        """
        if isinstance(dset, str) and dset.startswith('http'):
            url = dset
        elif isinstance(dset, (str, Path)):
            url = self.path2url(dset)
            if not url:
                _logger.warning('Dataset not found in cache')
                return
        else:
            if 'data_url' in dset:  # data_dataset_session_related dict
                url = dset['data_url']
                did = dset['id']
            elif 'file_records' not in dset:  # Convert dataset Series to alyx dataset dict
                url = self.record2url(dset)
                did = dset.index
            else:  # from datasets endpoint
                url = next((fr['data_url'] for fr in dset['file_records']
                            if fr['data_url'] and fr['exists']), None)
                did = dset['url'][-36:]

        if not url:
            dset_str = f"{dset['session'][-36:]}: {dset['collection']} / {dset['name']}"
            _logger.warning(f"{dset_str} Dataset not found")
            if update_cache:
                if isinstance(did, str) and self._index_type('datasets') is int:
                    did = parquet.str2np(did)
                elif self._index_type('datasets') is str and not isinstance(did, str):
                    did = parquet.np2str(did)
                try:
                    self._cache['datasets'].loc[did, 'exists'] = False
                except KeyError as e:
                    _logger.warning(f"{dset_str} couldn't update exist status in cache. {e}")
            return
        target_dir = Path(cache_dir or self.cache_dir, get_alf_path(url)).parent
        return self._download_file(url=url, target_dir=target_dir, **kwargs)

    def _tag_mismatched_file_record(self, url):
        fr = self.alyx.rest('files', 'list',
                            django=f'dataset,{Path(url).name.split(".")[-2]},'
                                   f'data_repository__globus_is_personal,False',
                            no_cache=True)
        if len(fr) > 0:
            json_field = fr[0]['json']
            if json_field is None:
                json_field = {'mismatch_hash': True}
            else:
                json_field.update({'mismatch_hash': True})
            self.alyx.rest('files', 'partial_update',
                           id=fr[0]['url'][-36:], data={'json': json_field})

    def _download_file(self, url, target_dir,
                       clobber=False, offline=None, keep_uuid=False, file_size=None, hash=None):
        """
        Downloads a single file from an HTTP webserver.  The webserver in question is set by the
        AlyxClient object.

        Parameters
        ----------
        url : str
            An absolute or relative URL for a remote dataset
        target_dir : str, pathlib.Path
            The root directory to download file to
        clobber : bool
            If true, overwrites local dataset if any
        offline : bool, None
            If true, the file path is returned only if the file exists.  No download will take
            place
        keep_uuid : bool
            If true, the UUID is not removed from the file name (default is False)
        file_size : int
            The expected file size to compare with downloaded file
        hash : str
            The expected file hash to compare with downloaded file

        Returns
        -------
        pathlib.Path
            The file path of the downloaded file
        """
        if offline is None:
            offline = self.mode == 'local'
        Path(target_dir).mkdir(parents=True, exist_ok=True)
        local_path = target_dir / os.path.basename(url)
        if not keep_uuid:
            local_path = alfio.remove_uuid_file(local_path, dry=True)
        if Path(local_path).exists():
            # the local file hash doesn't match the dataset table cached hash
            hash_mismatch = hash and hashfile.md5(Path(local_path)) != hash
            file_size_mismatch = file_size and Path(local_path).stat().st_size != file_size
            if (hash_mismatch or file_size_mismatch) and not offline:
                clobber = True
                if not self.alyx.silent:
                    _logger.warning(f'local md5 or size mismatch, re-downloading {local_path}')
        # if there is no cached file, download
        else:
            clobber = True
        if clobber and not offline:
            local_path, md5 = self.alyx.download_file(
                url, cache_dir=str(target_dir), clobber=clobber, return_md5=True)
            # TODO If 404 update JSON on Alyx for data record
            # post download, if there is a mismatch between Alyx and the newly downloaded file size
            # or hash flag the offending file record in Alyx for database maintenance
            hash_mismatch = hash and md5 != hash
            file_size_mismatch = file_size and Path(local_path).stat().st_size != file_size
            if hash_mismatch or file_size_mismatch:
                self._tag_mismatched_file_record(url)
                # TODO Update cache here
        if keep_uuid:
            return local_path
        else:
            return alfio.remove_uuid_file(local_path)

    @staticmethod
    def setup(base_url=None, **kwargs):
        """
        Set up OneAlyx for a given database

        Parameters
        ----------
        base_url : str
            An Alyx database URL.  If None, the current default database is used.

        Returns
        -------
        OneAlyx
            An instance of OneAlyx for the newly set up database URL
        """
        base_url = base_url or one.params.get_default_client()
        cache_map = one.params.setup(client=base_url, **kwargs)
        return OneAlyx(base_url=base_url or one.params.get(cache_map.DEFAULT).ALYX_URL)

    @util.refresh
    @util.parse_id
    def eid2path(self, eid: str, query_type=None) -> util.Listable(Path):
        """
        From an experiment ID gets the local session path

        Parameters
        ----------
        eid : str, UUID, pathlib.Path, dict
            Experiment session identifier; may be a UUID, URL, experiment reference string
            details dict or Path.
        query_type : str
            If set to 'remote', will force database connection

        Returns
        -------
        pathlib.Path, list
            A session path or list of session paths
        """
        # first try avoid hitting the database
        mode = query_type or self.mode
        if mode != 'remote':
            cache_path = super().eid2path(eid)
            if cache_path or mode == 'local':
                return cache_path

        # if it wasn't successful, query Alyx
        ses = self.alyx.rest('sessions', 'list', django=f'pk,{eid}')
        if len(ses) == 0:
            return None
        else:
            return Path(self.cache_dir).joinpath(
                ses[0]['lab'], 'Subjects', ses[0]['subject'], ses[0]['start_time'][:10],
                str(ses[0]['number']).zfill(3))

    @util.refresh
    def path2eid(self, path_obj: Union[str, Path], query_type=None) -> util.Listable(Path):
        """
        From a local path, gets the experiment ID

        Parameters
        ----------
        path_obj : str, pathlib.Path, list
            Local path or list of local paths
        query_type : str
            If set to 'remote', will force database connection

        Returns
        -------
        str, list
            An eid or list of eids
        """
        # If path_obj is a list recurse through it and return a list
        if isinstance(path_obj, list):
            path_obj = [Path(x) for x in path_obj]
            eid_list = []
            unwrapped = unwrap(self.path2eid)
            for p in path_obj:
                eid_list.append(unwrapped(self, p))
            return eid_list
        # else ensure the path ends with mouse,date, number
        path_obj = Path(path_obj)

        # try the cached info to possibly avoid hitting database
        mode = query_type or self.mode
        if mode != 'remote':
            cache_eid = super().path2eid(path_obj)
            if cache_eid or mode == 'local':
                return cache_eid

        session_path = get_session_path(path_obj)
        # if path does not have a date and a number return None
        if session_path is None:
            return None

        # if not search for subj, date, number XXX: hits the DB
        search = unwrap(self.search)
        uuid = search(subject=session_path.parts[-3],
                      date_range=session_path.parts[-2],
                      number=session_path.parts[-1],
                      query_type='remote')

        # Return the uuid if any
        return uuid[0] if uuid else None

    @util.refresh
    def path2url(self, filepath, query_type=None) -> str:
        """
        Given a local file path, returns the URL of the remote file.

        Parameters
        ----------
        filepath : str, pathlib.Path
            A local file path
        query_type : str
            If set to 'remote', will force database connection

        Returns
        -------
        str
            A URL string
        """
        query_type = query_type or self.mode
        if query_type != 'remote':
            return super(OneAlyx, self).path2url(filepath)
        eid = self.path2eid(filepath)
        try:
            dataset, = self.alyx.rest('datasets', 'list', session=eid, name=Path(filepath).name)
            return next(
                r['data_url'] for r in dataset['file_records'] if r['data_url'] and r['exists'])
        except (ValueError, StopIteration):
            raise alferr.ALFObjectNotFound(f'File record for {filepath} not found on Alyx')

    @util.parse_id
    def type2datasets(self, eid, dataset_type, details=False):
        """
        Get list of datasets belonging to a given dataset type for a given session

        Parameters
        ----------
        eid : str, UUID, pathlib.Path, dict
            Experiment session identifier; may be a UUID, URL, experiment reference string
            details dict or Path.
        dataset_type : str, list
            An Alyx dataset type, e.g. camera.times or a list of dtypes
        details : bool
            If True, a datasets DataFrame is returned

        Returns
        -------
        np.ndarray, dict
            A numpy array of data, or DataFrame if details is true
        """
        assert self.mode != 'local' and not self.offline, 'Unable to connect to Alyx in local mode'
        if isinstance(dataset_type, str):
            restriction = f'session__id,{eid},dataset_type__name,{dataset_type}'
        elif isinstance(dataset_type, collections.abc.Sequence):
            restriction = f'session__id,{eid},dataset_type__name__in,{dataset_type}'
        else:
            raise TypeError('dataset_type must be a str or str list')
        datasets = util.datasets2records(self.alyx.rest('datasets', 'list', django=restriction))
        return datasets if details else datasets['rel_path'].sort_values().values

    def dataset2type(self, dset) -> str:
<<<<<<< HEAD
        """Return dataset type from dataset"""
=======
        """Return dataset type from dataset.

        NB: Requires an Alyx database connection

        Parameters
        ----------
        dset : str, np.ndarray, tuple
            A dataset name, dataset uuid or dataset integer id

        Returns
        -------
        str
            The dataset type
        """
        assert self.mode != 'local' and not self.offline, 'Unable to connect to Alyx in local mode'
>>>>>>> b7fc96c9
        # Ensure dset is a str uuid
        if isinstance(dset, str) and not is_uuid_string(dset):
            dset = self._dataset_name2id(dset)
        if isinstance(dset, np.ndarray):
            dset = parquet.np2str(dset)[0]
        if isinstance(dset, tuple) and all(isinstance(x, int) for x in dset):
            dset = parquet.np2str(np.array(dset))
        if not is_uuid_string(dset):
            raise ValueError('Unrecognized name or UUID')
        return self.alyx.rest('datasets', 'read', id=dset)['dataset_type']

    def describe_revision(self, revision, full=False):
        """Print description of a revision

        Parameters
        ----------
        revision : str
            The name of the revision (without '#')
        full : bool
            If true, returns the matching record

        Returns
        -------
        None, dict
            None if full is false or no record found, otherwise returns record as dict
        """
        assert self.mode != 'local' and not self.offline, 'Unable to connect to Alyx in local mode'
        try:
            rec = self.alyx.rest('revisions', 'read', id=revision)
            print(rec['description'])
            if full:
                return rec
        except requests.exceptions.HTTPError as ex:
            if ex.response.status_code != 404:
                raise ex
            print(f'revision "{revision}" not found')

    def _dataset_name2id(self, dset_name, eid=None):
        # TODO finish function
        datasets = self.list_datasets(eid) if eid else self._cache['datasets']
        # Get ID of fist matching dset
        for idx, rel_path in datasets['rel_path'].items():
            if rel_path.endswith(dset_name):
                return idx
        raise ValueError(f'Dataset {dset_name} not found in cache')

    @util.refresh
    @util.parse_id
    def get_details(self, eid: str, full: bool = False, query_type=None):
        """Return session details for a given session

        Parameters
        ----------
        eid : str, UUID, pathlib.Path, dict
            Experiment session identifier; may be a UUID, URL, experiment reference string
            details dict or Path.
        full : bool
            If True, returns a DataFrame of session and dataset info
        query_type : {'local', 'refresh', 'auto', 'remote'}
            The query mode - if 'local' the details are taken from the cache tables; if 'remote'
            the details are returned from the sessions REST endpoint; if 'auto' uses whichever
            mode ONE is in; if 'refresh' reloads the cache before querying.

        Returns
        -------
        pd.Series, pd.DataFrame, dict
            in local mode - a session record or full DataFrame with dataset information if full is
            True; in remote mode - a full or partial session dict
        """
        if (query_type or self.mode) == 'local':
            return super().get_details(eid, full=full)
        # If eid is a list of eIDs recurse through list and return the results
        if isinstance(eid, list):
            details_list = []
            for p in eid:
                details_list.append(self.get_details(p, full=full))
            return details_list
        # If not valid return None
        if not is_uuid_string(eid):
            print(eid, ' is not a valid eID/UUID string')
            return
        # load all details
        dets = self.alyx.rest('sessions', 'read', eid)
        if full:
            return dets
        # If it's not full return the normal output like from a one.search
        det_fields = ['subject', 'start_time', 'number', 'lab', 'project',
                      'url', 'task_protocol', 'local_path']
        out = {k: v for k, v in dets.items() if k in det_fields}
        out.update({'local_path': self.eid2path(eid),
                    'date': datetime.fromisoformat(out['start_time']).date()})
        return out

    # def _update_cache(self, ses, dataset_types):
    #     """
    #     TODO move to One; currently unused
    #     :param ses: session details dictionary as per Alyx response
    #     :param dataset_types:
    #     :return: is_updated (bool): if the cache was updated or not
    #     """
    #     save = False
    #     pqt_dsets = _ses2pandas(ses, dtypes=dataset_types)
    #     # if the dataframe is empty, return
    #     if pqt_dsets.size == 0:
    #         return
    #     # if the cache is empty create the cache variable
    #     elif self._cache.size == 0:
    #         self._cache = pqt_dsets
    #         save = True
    #     # the cache is not empty and there are datasets in the query
    #     else:
    #         isin, icache = ismember2d(pqt_dsets[['id_0', 'id_1']].to_numpy(),
    #                                   self._cache[['id_0', 'id_1']].to_numpy())
    #         # check if the hash / filesize fields have changed on patching
    #         heq = (self._cache['hash'].iloc[icache].to_numpy() ==
    #                pqt_dsets['hash'].iloc[isin].to_numpy())
    #         feq = np.isclose(self._cache['file_size'].iloc[icache].to_numpy(),
    #                          pqt_dsets['file_size'].iloc[isin].to_numpy(),
    #                          rtol=0, atol=0, equal_nan=True)
    #         eq = np.logical_and(heq, feq)
    #         # update new hash / filesizes
    #         if not np.all(eq):
    #             self._cache.iloc[icache, 4:6] = pqt_dsets.iloc[np.where(isin)[0], 4:6].to_numpy()
    #             save = True
    #         # append datasets that haven't been found
    #         if not np.all(isin):
    #             self._cache = self._cache.append(pqt_dsets.iloc[np.where(~isin)[0]])
    #             self._cache = self._cache.reindex()
    #             save = True
    #     if save:
    #         # before saving makes sure pandas did not cast uuids in float
    #         typs = [t for t, k in zip(self._cache.dtypes, self._cache.keys()) if 'id_' in k]
    #         assert (all(map(lambda t: t == np.int64, typs)))
    #         # if this gets too big, look into saving only when destroying the ONE object
    #         parquet.save(self._cache_file, self._cache)<|MERGE_RESOLUTION|>--- conflicted
+++ resolved
@@ -1,18 +1,11 @@
 """Classes for searching, listing and (down)loading ALyx Files.
 
-<<<<<<< HEAD
-TODO Add sig to ONE Light uuids
-TODO Save changes to cache
-TODO Fix update cache in AlyxONE - save parquet table
-TODO save parquet in update_filesystem
-=======
 Things left to complete:
 
     - TODO Add sig to ONE Light uuids.
     - TODO Save changes to cache.
     - TODO Fix update cache in AlyxONE - save parquet table.
     - TODO save parquet in update_filesystem.
->>>>>>> b7fc96c9
 """
 import collections.abc
 import concurrent.futures
@@ -1575,9 +1568,6 @@
         return datasets if details else datasets['rel_path'].sort_values().values
 
     def dataset2type(self, dset) -> str:
-<<<<<<< HEAD
-        """Return dataset type from dataset"""
-=======
         """Return dataset type from dataset.
 
         NB: Requires an Alyx database connection
@@ -1593,7 +1583,6 @@
             The dataset type
         """
         assert self.mode != 'local' and not self.offline, 'Unable to connect to Alyx in local mode'
->>>>>>> b7fc96c9
         # Ensure dset is a str uuid
         if isinstance(dset, str) and not is_uuid_string(dset):
             dset = self._dataset_name2id(dset)
