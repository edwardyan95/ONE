"""API for interacting with a remote Alyx instance through REST
The AlyxClient class contains methods for making remote Alyx REST queries and downloading remote
files through Alyx.

Examples
--------
>>> alyx = AlyxClient(
...     username='test_user', password='TapetesBloc18',
...     base_url='https://test.alyx.internationalbrainlab.org')

List subjects

>>> subjects = alyx.rest('subjects', 'list')

Create a subject

>>> record = {
...     'nickname': nickname,
...     'responsible_user': 'olivier',
...     'birth_date': '2019-06-15',
...     'death_date': None,
...     'lab': 'cortexlab',
... }
... new_subj = alyx.rest('subjects', 'create', data=record)

Download a remote file, given a local path

>>> url = 'zadorlab/Subjects/flowers/2018-07-13/1/channels.probe.npy'
>>> local_path = alyx.download_file(url)
"""
import json
import logging
import math
import os
import re
import functools
import urllib.request
from urllib.error import HTTPError
import urllib.parse
from collections.abc import Mapping
from typing import Optional
from datetime import datetime, timedelta
from pathlib import Path
import warnings
import hashlib
import zipfile
import tempfile
from getpass import getpass

import requests
from tqdm import tqdm

from pprint import pprint
import one.params
from iblutil.io import hashfile
from one.util import ensure_list

_logger = logging.getLogger(__name__)


def _cache_response(method):
    """Decorator for the generic request method

    Caches the result of the query and on subsequent calls, returns cache instead of hitting the
    database

    Parameters
    ----------
    method : function
        Function to wrap (i.e. AlyxClient._generic_request)

    Returns
    -------
    function
        Handle to wrapped method
    """

    @functools.wraps(method)
    def wrapper_decorator(alyx_client, *args, expires=None, clobber=False, **kwargs):
        """
        REST caching wrapper

        Parameters
        ----------
        alyx_client : AlyxClient
            An instance of the AlyxClient class
        args : any
            Positional arguments for applying to wrapped function
        expires : bool
            An optional timedelta for how long cached response is valid.  If True, the cached
            response will not be used on subsequent calls.  If None, the default expiry is applied.
        clobber : bool
            If True any existing cached response is overwritten
        kwargs : any
            Keyword arguments for applying to wrapped function

        Returns
        -------
        dict
            The REST response JSON either from cached file or directly from remote
        """
        expires = expires or alyx_client.default_expiry
        mode = (alyx_client.cache_mode or '').lower()
        if args[0].__name__ != mode and mode != '*':
            return method(alyx_client, *args, **kwargs)
        # Check cache
        rest_cache = one.params.get_rest_dir(alyx_client.base_url)
        sha1 = hashlib.sha1()
        sha1.update(bytes(args[1], 'utf-8'))
        name = sha1.hexdigest()
        # Reversible but length may exceed 255 chars
        # name = base64.urlsafe_b64encode(args[2].encode('UTF-8')).decode('UTF-8')
        files = list(rest_cache.glob(name))
        cached = None
        if len(files) == 1 and not clobber:
            _logger.debug('loading REST response from cache')
            with open(files[0], 'r') as f:
                cached, when = json.load(f)
            if datetime.fromisoformat(when) > datetime.now():
                return cached
        try:
            response = method(alyx_client, *args, **kwargs)
        except requests.exceptions.ConnectionError as ex:
            if cached and not clobber:
                warnings.warn('Failed to connect, returning cached response', RuntimeWarning)
                return cached
            raise ex  # No cache and can't connect to database; re-raise

        # Save response into cache
        rest_cache.mkdir(exist_ok=True, parents=True)
        _logger.debug('caching REST response')
        expiry_datetime = datetime.now() + (timedelta() if expires is True else expires)
        with open(rest_cache / name, 'w') as f:
            json.dump((response, expiry_datetime.isoformat()), f)
        return response

    return wrapper_decorator


class _PaginatedResponse(Mapping):
    """
    This class allows to emulate a list from a paginated response.
    Provides cache functionality.

    Examples
    --------
<<<<<<< HEAD
    r = PaginatedResponse(client, response)
=======
    >>> r = _PaginatedResponse(client, response)
>>>>>>> b7fc96c9
    """

    def __init__(self, alyx, rep, cache_args=None):
        """
        A paginated response cache object

        Parameters
        ----------
        alyx : AlyxClient
            An instance of an AlyxClient associated with the REST response
        rep : dict
            A paginated REST response JSON dictionary
        cache_args : dict
            A dict of kwargs to pass to _cache_response decorator upon subsequent requests
        """
        self.alyx = alyx
        self.count = rep['count']
        self.limit = len(rep['results'])
        self._cache_args = cache_args or {}
        # store URL without pagination query params
        self.query = rep['next']
        # init the cache, list with None with count size
        self._cache = [None] * self.count
        # fill the cache with results of the query
        for i in range(self.limit):
            self._cache[i] = rep['results'][i]

    def __len__(self):
        return self.count

    def __getitem__(self, item):
        if isinstance(item, slice):
            while None in self._cache[item]:
                self.populate(self._cache[item].index(None))
        elif self._cache[item] is None:
            self.populate(item)
        return self._cache[item]

    def populate(self, idx):
        offset = self.limit * math.floor(idx / self.limit)
        query = update_url_params(self.query, {'limit': self.limit, 'offset': offset})
        res = self.alyx._generic_request(requests.get, query, **self._cache_args)
        if self.count != res['count']:
            warnings.warn(
                f'remote results for {urllib.parse.urlsplit(query).path} endpoint changed; '
                f'results may be inconsistent', RuntimeWarning)
        for i, r in enumerate(res['results'][:self.count - offset]):
            self._cache[i + offset] = res['results'][i]

    def __iter__(self):
        for i in range(self.count):
            yield self.__getitem__(i)


def update_url_params(url: str, params: dict) -> str:
    """Add/update the query parameters of a URL and make url safe

    Parameters
    ----------
    url : str
        A URL string with which to update the query parameters
    params : dict
        A dict of new parameters.  For multiple values for the same query, use a list (see example)

    Returns
    -------
    str
        A new URL with said parameters updated

    Examples
    -------
    >>> update_url_params('website.com/?q=', {'pg': 5})
    'website.com/?pg=5'

    >>> update_url_params('website.com?q=xxx', {'pg': 5, 'foo': ['bar', 'baz']})
    'website.com?q=xxx&pg=5&foo=bar&foo=baz'
    """
    # Remove percent-encoding
    url = urllib.parse.unquote(url)
    parsed_url = urllib.parse.urlsplit(url)
    # Extract URL query arguments and convert to dict
    parsed_get_args = urllib.parse.parse_qs(parsed_url.query, keep_blank_values=False)
    # Merge URL arguments dict with new params
    parsed_get_args.update(params)
    # Convert back to query string
    encoded_get_args = urllib.parse.urlencode(parsed_get_args, doseq=True)
    # Update parser and convert to full URL str
    return parsed_url._replace(query=encoded_get_args).geturl()


def http_download_file_list(links_to_file_list, **kwargs):
    """
    Downloads a list of files from a remote HTTP server from a list of links.
    Same options behaviour as http_download_file.

    Parameters
    ----------
    links_to_file_list : list
        List of http links to files
    kwargs : any
        Optional arguments to pass to http_download_file

    Returns
    -------
    list of pathlib.Path
        A list of the local full path of the downloaded files.
    """
    file_names_list = []
    for link_str in links_to_file_list:
        file_names_list.append(http_download_file(link_str, **kwargs))
    return file_names_list


def http_download_file(full_link_to_file, chunks=None, *, clobber=False, silent=False,
                       username='', password='', cache_dir='', return_md5=False, headers=None):
    """
    Download a file from a remote HTTP server.

    Parameters
    ----------
    full_link_to_file : str
        HTTP link to the file
    chunks : tuple of ints
        Chunks to download
    clobber : bool
        If True, force overwrite the existing file
    silent : bool
        If True, suppress download progress bar
    username : str
        User authentication for password protected file server
    password : str
        Password authentication for password protected file server
    cache_dir : str, pathlib.Path
        Directory in which files are cached; defaults to user's Download directory
    return_md5 : bool
        If True an MD5 hash of the file is additionally returned
    headers : list of dicts
        Additional headers to add to the request (auth tokens etc.)

    Returns
    -------
    pathlib.Path
        The full file path of the downloaded file
    """
    if not full_link_to_file:
        return ''

    # makes sure special characters get encoded ('#' in file names for example)
    surl = urllib.parse.urlsplit(full_link_to_file, allow_fragments=False)
    full_link_to_file = surl._replace(path=urllib.parse.quote(surl.path)).geturl()

    # default cache directory is the home dir
    if not cache_dir:
        cache_dir = str(Path.home().joinpath('Downloads'))

    # This is the local file name
    file_name = str(cache_dir) + os.sep + os.path.basename(full_link_to_file)

    # do not overwrite an existing file unless specified
    if not clobber and os.path.exists(file_name):
        return (file_name, hashfile.md5(file_name)) if return_md5 else file_name

    # This should be the base url you wanted to access.
    baseurl = os.path.split(str(full_link_to_file))[0]

    # Create a password manager
    manager = urllib.request.HTTPPasswordMgrWithDefaultRealm()
    if username and password:
        manager.add_password(None, baseurl, username, password)

    # Create an authentication handler using the password manager
    auth = urllib.request.HTTPBasicAuthHandler(manager)

    # Create an opener that will replace the default urlopen method on further calls
    opener = urllib.request.build_opener(auth)
    urllib.request.install_opener(opener)

    # Support for partial download.
    req = urllib.request.Request(full_link_to_file)
    if chunks is not None:
        first_byte, n_bytes = chunks
        req.add_header('Range', 'bytes=%d-%d' % (first_byte, first_byte + n_bytes - 1))

    # add additional headers
    if headers is not None:
        for k in headers:
            req.add_header(k, headers[k])

    # Open the url and get the length
    try:
        u = urllib.request.urlopen(req)
    except HTTPError as e:
        _logger.error(f'{str(e)} {full_link_to_file}')
        raise e

    file_size = int(u.getheader('Content-length'))
    if not silent:
        print(f'Downloading: {file_name} Bytes: {file_size}')
    file_size_dl = 0
    block_sz = 8192 * 64 * 8

    md5 = hashlib.md5()
    f = open(file_name, 'wb')
    with tqdm(total=file_size, disable=silent) as pbar:
        while True:
            buffer = u.read(block_sz)
            if not buffer:
                break
            file_size_dl += len(buffer)
            f.write(buffer)
            if return_md5:
                md5.update(buffer)
            pbar.update(file_size_dl)
    f.close()

    return (file_name, md5.hexdigest()) if return_md5 else file_name


def file_record_to_url(file_records) -> list:
    """
    Translate a Json dictionary to an usable http url for downloading files.

    Parameters
    ----------
    file_records : dict
        JSON containing a 'data_url' field

    Returns
    -------
    list of str
        A list of full data urls
    """
    urls = []
    for fr in file_records:
        if fr['data_url'] is not None:
            urls.append(fr['data_url'])
    return urls


def dataset_record_to_url(dataset_record) -> list:
    """
    Extracts a list of files urls from a list of dataset queries.

    Parameters
    ----------
    dataset_record : list, dict
        Dataset JSON from a REST request

    Returns
    -------
    list of str
        A list of file urls corresponding to the datasets records
    """
    urls = []
    if isinstance(dataset_record, dict):
        dataset_record = [dataset_record]
    for ds in dataset_record:
        urls += file_record_to_url(ds['file_records'])
    return urls


class AlyxClient():
    """
    Class that implements simple GET/POST wrappers for the Alyx REST API
    http://alyx.readthedocs.io/en/latest/api.html  # FIXME old link
    """
    _token = None
    _headers = None  # Headers for REST requests only
    """str: The Alyx username"""
    user = None
    """str: The Alyx database URL"""
    base_url = None

    def __init__(self, base_url=None, username=None, password=None,
                 cache_dir=None, silent=False, cache_rest='GET', stay_logged_in=True):
        """
        Create a client instance that allows to GET and POST to the Alyx server.
        For One, constructor attempts to authenticate with credentials in params.py.
        For standalone cases, AlyxClient(username='', password='', base_url='').

        Parameters
        ----------
        base_url : str
            Alyx server address, including port and protocol
        username : str
            Alyx database user
        password : str
            Alyx database password
        cache_dir : str, pathlib.Path
            The default download location
        silent : bool
            If true, user prompts and progress bars are suppressed
        cache_rest : str
            Which type of http method to apply cache to; if '*', all requests are cached
        stay_logged_in : bool
            If true, auth token is cached
        """
        self.silent = silent
        self._par = one.params.get(client=base_url, silent=self.silent)
        self.base_url = base_url or self._par.ALYX_URL
        self._par = self._par.set('CACHE_DIR', cache_dir or self._par.CACHE_DIR)
        self.authenticate(username, password, cache_token=stay_logged_in)
        self._rest_schemes = None
        # the mixed accept application may cause errors sometimes, only necessary for the docs
        self._headers['Accept'] = 'application/json'
        # REST cache parameters
        # The default length of time that cache file is valid for,
        # The default expiry is overridden by the `expires` kwarg.  If False, the caching is
        # turned off.
        self.default_expiry = timedelta(days=1)
        self.cache_mode = cache_rest
        self._obj_id = id(self)

    @property
    def rest_schemes(self):
        """dict: The REST endpoints and their parameters"""
        # Delayed fetch of rest schemes speeds up instantiation
        if not self._rest_schemes:
            self._rest_schemes = self.get('/docs', expires=timedelta(weeks=1))
        return self._rest_schemes

    @property
    def cache_dir(self):
        """pathlib.Path: The location of the downloaded file cache"""
        return Path(self._par.CACHE_DIR)

    def is_logged_in(self):
        """Check if user logged into Alyx database

        Returns
        -------
            True if user is authenticated
        """
        return self._token and self.user and self._headers and 'Authorization' in self._headers

    def list_endpoints(self):
        """
        Return a list of available REST endpoints

        Returns
        -------
            List of REST endpoint strings
        """
        EXCLUDE = ('_type', '_meta', '', 'auth-token')
        return sorted(x for x in self.rest_schemes.keys() if x not in EXCLUDE)

    @_cache_response
    def _generic_request(self, reqfunction, rest_query, data=None, files=None):
        if not self._token and (not self._headers or 'Authorization' not in self._headers):
            self.authenticate(username=self.user)
        # makes sure the base url is the one from the instance
        rest_query = rest_query.replace(self.base_url, '')
        if not rest_query.startswith('/'):
            rest_query = '/' + rest_query
        _logger.debug(f"{self.base_url + rest_query}, headers: {self._headers}")
        headers = self._headers.copy()
        if files is None:
            data = json.dumps(data) if isinstance(data, dict) or isinstance(data, list) else data
            headers['Content-Type'] = 'application/json'
        if rest_query.startswith('/docs'):
            # the mixed accept application may cause errors sometimes, only necessary for the docs
            headers['Accept'] = 'application/coreapi+json'
        r = reqfunction(self.base_url + rest_query, stream=True, headers=headers,
                        data=data, files=files)
        if r and r.status_code in (200, 201):
            return json.loads(r.text)
        elif r and r.status_code == 204:
            return
        else:
            try:
                message = json.loads(r.text).get('detail')
            except json.decoder.JSONDecodeError:
                message = r.text
            raise requests.HTTPError(r.status_code, rest_query, message, response=r)

    def authenticate(self, username=None, password=None, cache_token=True, force=False):
        """
        Gets a security token from the Alyx REST API to create requests headers.
        Credentials are loaded via one.params

        Parameters
        ----------
        username : str
            Alyx username.  If None, token not cached and not silent, user is prompted.
        password : str
            Alyx password.  If None, token not cached and not silent, user is prompted.
        cache_token : bool
            If true, the token is cached for subsequent auto-logins
        force : bool
            If true, any cached token is ignored
        """
        # Get username
        if username is None:
            username = getattr(self._par, 'ALYX_LOGIN', self.user)
        if username is None and not self.silent:
            username = input('Enter Alyx username:')

        # Check if token cached
        if not force and getattr(self._par, 'TOKEN', False) and username in self._par.TOKEN:
            self._token = self._par.TOKEN[username]
            self._headers = {
                'Authorization': f'Token {list(self._token.values())[0]}',
                'Accept': 'application/json'}
            self.user = username
            return

        # Get password
        if password is None:
            password = getattr(self._par, 'ALYX_PWD', None)
        if password is None and not self.silent:
            password = getpass(f'Enter Alyx password for "{username}":')
        try:
            credentials = {'username': username, 'password': password}
            rep = requests.post(self.base_url + '/auth-token', data=credentials)
        except requests.exceptions.ConnectionError:
            raise ConnectionError(
                f"Can't connect to {self.base_url}.\n" +
                "Check your internet connections and Alyx database firewall"
            )
        # Assign token or raise exception on internal server error
        self._token = rep.json() if rep.ok else rep.raise_for_status()
        if not (list(self._token.keys()) == ['token']):
            _logger.error(rep)
            raise Exception('Alyx authentication error. Check your credentials')
        self._headers = {
            'Authorization': 'Token {}'.format(list(self._token.values())[0]),
            'Accept': 'application/json'}
        if cache_token:
            # Update saved pars
            par = one.params.get(client=self.base_url, silent=True)
            tokens = getattr(par, 'TOKEN', {})
            tokens[username] = self._token
            one.params.save(par.set('TOKEN', tokens), self.base_url)
            # Update current pars
            self._par = self._par.set('TOKEN', tokens)
        self.user = username
        if not self.silent:
            print(f"Connected to {self.base_url} as {self.user}")

    def logout(self):
        """Log out from Alyx
        Deletes the cached authentication token for the currently logged-in user
        """
        if not self.is_logged_in():
            return
        par = one.params.get(client=self.base_url, silent=True)
        username = self.user
        # Remove token from cache
        if getattr(par, 'TOKEN', False) and username in par.TOKEN:
            del par.TOKEN[username]
            one.params.save(par, self.base_url)
        # Remove token from local pars
        if getattr(self._par, 'TOKEN', False) and username in self._par.TOKEN:
            del self._par.TOKEN[username]
        # Remove token from object
        self.user = None
        self._token = None
        if self._headers and 'Authorization' in self._headers:
            del self._headers['Authorization']
        self.clear_rest_cache()
        if not self.silent:
            print(f'{username} logged out from {self.base_url}')

    def delete(self, rest_query):
        """
        Sends a DELETE request to the Alyx server. Will raise an exception on any status_code
        other than 200, 201.

        Parameters
        ----------
        rest_query : str
            A REST query string either as a relative URL path complete URL

        Returns
        -------
        JSON interpreted dictionary from response

        Examples
        --------
        >>> AlyxClient.delete('/weighings/c617562d-c107-432e-a8ee-682c17f9e698')
        >>> AlyxClient.delete(
        ...     'https://alyx.example.com/endpoint/c617562d-c107-432e-a8ee-682c17f9e698')
        """
        return self._generic_request(requests.delete, rest_query)

    def download_file(self, url, **kwargs):
        """
        Downloads a file on the Alyx server from a file record REST field URL

        Parameters
        ----------
        url : str, list
            Full url(s) of the file(s)
        kwargs : Any
            WebClient.http_download_file parameters

        Returns
        -------
        Local path(s) of downloaded file(s)
        """
        if isinstance(url, str):
            url = self._validate_file_url(url)
            download_fcn = http_download_file
        else:
            url = (self._validate_file_url(x) for x in url)
            download_fcn = http_download_file_list
        pars = dict(
            silent=kwargs.pop('silent', self.silent),
            cache_dir=kwargs.pop('cache_dir', self._par.CACHE_DIR),
            username=self._par.HTTP_DATA_SERVER_LOGIN,
            password=self._par.HTTP_DATA_SERVER_PWD,
            **kwargs
        )
        return download_fcn(url, **pars)

    def download_cache_tables(self):
        """Downloads the Alyx cache tables to the local data cache directory

        Returns
        -------
            List of parquet table file paths
        """
        # query the database for the latest cache; expires=None overrides cached response
        self.cache_dir.mkdir(exist_ok=True)
        if not self.is_logged_in():
            self.authenticate()
        with tempfile.TemporaryDirectory(dir=self.cache_dir) as tmp:
            file = http_download_file(f'{self.base_url}/cache.zip',
                                      headers=self._headers,
                                      silent=self.silent,
                                      cache_dir=tmp,
                                      clobber=True)
            with zipfile.ZipFile(file, 'r') as zipped:
                files = zipped.namelist()
                zipped.extractall(self.cache_dir)
        return [Path(self.cache_dir, table) for table in files]

    def _validate_file_url(self, url):
        """Asserts that URL matches HTTP_DATA_SERVER parameter.
        Currently only one remote HTTP server is supported for a given AlyxClient instance.  If
        the URL contains only the relative path part, the full URL is returned.

        Parameters
        ----------
        url : str
            The full or partial URL to validate

        Returns
        -------
            The complete URL

        Examples
        --------
        >>> url = self._validate_file_url('https://webserver.net/path/to/file')
        'https://webserver.net/path/to/file'
        >>> url = self._validate_file_url('path/to/file')
        'https://webserver.net/path/to/file'
        """
        if url.startswith('http'):  # A full URL
            assert url.startswith(self._par.HTTP_DATA_SERVER), \
                ('remote protocol and/or hostname does not match HTTP_DATA_SERVER parameter:\n' +
                 f'"{url[:40]}..." should start with "{self._par.HTTP_DATA_SERVER}"')
        elif not url.startswith(self._par.HTTP_DATA_SERVER):
            url = self.rel_path2url(url)
        return url

    def rel_path2url(self, path):
        """Given a relative file path, return the remote HTTP server URL.
        It is expected that the remote HTTP server has the same file tree as the local system.

        Parameters
        ----------
        path : str, pathlib.Path
            A relative ALF path (subject/date/number/etc.)

        Returns
        -------
            A URL string
        """
        path = str(path).strip('/')
        assert not path.startswith('http')
        return f'{self._par.HTTP_DATA_SERVER}/{path}'

    def get(self, rest_query, **kwargs):
        """
        Sends a GET request to the Alyx server. Will raise an exception on any status_code
        other than 200, 201.
        For the dictionary contents and list of endpoints, refer to:
        https://openalyx.internationalbrainlab.org/docs

        Parameters
        ----------
        rest_query : str
            A REST URL path, e.g. '/sessions?user=Hamish'
        kwargs : any
            Optional arguments to pass to _generic_request and _cache_response decorator

        Returns
        -------
        JSON interpreted dictionary from response
        """
        rep = self._generic_request(requests.get, rest_query, **kwargs)
        _logger.debug(rest_query)
        if isinstance(rep, dict) and list(rep.keys()) == ['count', 'next', 'previous', 'results']:
            if len(rep['results']) < rep['count']:
                cache_args = {k: v for k, v in kwargs.items() if k in ('clobber', 'expires')}
                rep = _PaginatedResponse(self, rep, cache_args)
            else:
                rep = rep['results']
        return rep

    def patch(self, rest_query, data=None, files=None):
        """
        Sends a PATCH request to the Alyx server.
        For the dictionary contents, refer to:
        https://openalyx.internationalbrainlab.org/docs

        Parameters
        ----------
        rest_query : str
            The endpoint as full or relative URL
        data : dict, str
            JSON encoded string or dictionary (c.f. requests)
        files : dict, tuple
            Files to attach (c.f. requests)

        Returns
        -------
        Response object
        """
        return self._generic_request(requests.patch, rest_query, data=data, files=files)

    def post(self, rest_query, data=None, files=None):
        """
        Sends a POST request to the Alyx server.
        For the dictionary contents, refer to:
        https://openalyx.internationalbrainlab.org/docs

        Parameters
        ----------
        rest_query : str
            The endpoint as full or relative URL
        data : dict, str
            JSON encoded string or dictionary (c.f. requests)
        files : dict, tuple
            Files to attach (c.f. requests)

        Returns
        -------
        Response object
        """
        return self._generic_request(requests.post, rest_query, data=data, files=files)

    def put(self, rest_query, data=None, files=None):
        """
        Sends a PUT request to the Alyx server.
        For the dictionary contents, refer to:
        https://openalyx.internationalbrainlab.org/docs

        Parameters
        ----------
        rest_query : str
            The endpoint as full or relative URL
        data : dict, str
            JSON encoded string or dictionary (c.f. requests)
        files : dict, tuple
            Files to attach (c.f. requests)

        Returns
        -------
        requests.Response
            Response object
        """
        return self._generic_request(requests.put, rest_query, data=data, files=files)

    def rest(self, url=None, action=None, id=None, data=None, files=None,
             no_cache=False, **kwargs):
        """
        alyx_client.rest(): lists endpoints
        alyx_client.rest(endpoint): lists actions for endpoint
        alyx_client.rest(endpoint, action): lists fields and URL

        Example REST endpoint with all actions:

        >>> client = AlyxClient()
        >>> client.rest('subjects', 'list')
        >>> client.rest('subjects', 'list', field_filter1='filterval')
        >>> client.rest('subjects', 'create', data=sub_dict)
        >>> client.rest('subjects', 'read', id='nickname')
        >>> client.rest('subjects', 'update', id='nickname', data=sub_dict)
        >>> client.rest('subjects', 'partial_update', id='nickname', data=sub_dict)
        >>> client.rest('subjects', 'delete', id='nickname')
        >>> client.rest('notes', 'create', data=nd, files={'image': open(image_file, 'rb')})

        Parameters
        ----------
        url : str
            Endpoint name
        action : str
            One of 'list', 'create', 'read', 'update', 'partial_update', 'delete'
        id : str
            Lookup string for actions 'read', 'update', 'partial_update', and 'delete'
        data : dict
            Data dictionary for actions 'update', 'partial_update' and 'create'
        files : dict, tuple
            Option file(s) to upload
        no_cache : bool
            If true the `list` and `read` actions are performed without caching
        kwargs : any
            Filters as per the Alyx REST documentation
            cf. https://openalyx.internationalbrainlab.org/docs/

        Returns
        -------
        list, dict
            List of queried dicts ('list') or dict (other actions)
        """
        # if endpoint is None, list available endpoints
        if not url:
            pprint(self.list_endpoints())
            return
        # remove beginning slash if any
        if url.startswith('/'):
            url = url[1:]
        # and split to the next slash or question mark
        endpoint = re.findall("^/*[^?/]*", url)[0].replace('/', '')
        # make sure the queried endpoint exists, if not throw an informative error
        if endpoint not in self.rest_schemes.keys():
            av = [k for k in self.rest_schemes.keys() if not k.startswith('_') and k]
            raise ValueError('REST endpoint "' + endpoint + '" does not exist. Available ' +
                             'endpoints are \n       ' + '\n       '.join(av))
        endpoint_scheme = self.rest_schemes[endpoint]
        # on a filter request, override the default action parameter
        if '?' in url:
            action = 'list'
        # if action is None, list available actions for the required endpoint
        if not action:
            pprint(list(endpoint_scheme.keys()))
            return
        # make sure the the desired action exists, if not throw an informative error
        if action not in endpoint_scheme:
            raise ValueError('Action "' + action + '" for REST endpoint "' + endpoint + '" does ' +
                             'not exist. Available actions are: ' +
                             '\n       ' + '\n       '.join(endpoint_scheme.keys()))
        # the actions below require an id in the URL, warn and help the user
        if action in ['read', 'update', 'partial_update', 'delete'] and not id:
            _logger.warning('REST action "' + action + '" requires an ID in the URL: ' +
                            endpoint_scheme[action]['url'])
            return
        # the actions below require a data dictionary, warn and help the user with fields list
        if action in ['create', 'update', 'partial_update'] and not data:
            pprint(endpoint_scheme[action]['fields'])
            for act in endpoint_scheme[action]['fields']:
                print("'" + act['name'] + "': ...,")
            _logger.warning('REST action "' + action + '" requires a data dict with above keys')
            return

        # clobber=True means remote request always made, expires=True means response is not cached
        cache_args = {'clobber': no_cache, 'expires': no_cache}
        if action == 'list':
            # list doesn't require id nor
            assert endpoint_scheme[action]['action'] == 'get'
            # add to url data if it is a string
            if id:
                # this is a special case of the list where we query a uuid. Usually read is better
                if 'django' in kwargs.keys():
                    kwargs['django'] = kwargs['django'] + ','
                else:
                    kwargs['django'] = ""
                kwargs['django'] = f"{kwargs['django']}pk,{id}"
            # otherwise, look for a dictionary of filter terms
            if kwargs:
                # Convert all lists in query params to comma separated list
                query_params = {k: ','.join(map(str, ensure_list(v))) for k, v in kwargs.items()}
                url = update_url_params(url, query_params)
            return self.get('/' + url, **cache_args)
        if not isinstance(id, str) and id is not None:
            id = str(id)  # e.g. may be uuid.UUID
        if action == 'read':
            assert (endpoint_scheme[action]['action'] == 'get')
            return self.get('/' + endpoint + '/' + id.split('/')[-1], **cache_args)
        elif action == 'create':
            assert (endpoint_scheme[action]['action'] == 'post')
            return self.post('/' + endpoint, data=data, files=files)
        elif action == 'delete':
            assert (endpoint_scheme[action]['action'] == 'delete')
            return self.delete('/' + endpoint + '/' + id.split('/')[-1])
        elif action == 'partial_update':
            assert (endpoint_scheme[action]['action'] == 'patch')
            return self.patch('/' + endpoint + '/' + id.split('/')[-1], data=data, files=files)
        elif action == 'update':
            assert (endpoint_scheme[action]['action'] == 'put')
            return self.put('/' + endpoint + '/' + id.split('/')[-1], data=data, files=files)

    # JSON field interface convenience methods
    def _check_inputs(self, endpoint: str) -> None:
        # make sure the queried endpoint exists, if not throw an informative error
        if endpoint not in self.rest_schemes.keys():
            av = [k for k in self.rest_schemes.keys() if not k.startswith('_') and k]
            raise ValueError('REST endpoint "' + endpoint + '" does not exist. Available ' +
                             'endpoints are \n       ' + '\n       '.join(av))
        return

    def json_field_write(
            self,
            endpoint: str = None,
            uuid: str = None,
            field_name: str = None,
            data: dict = None
    ) -> dict:
        """json_field_write [summary]
        Write data to WILL NOT CHECK IF DATA EXISTS
        NOTE: Destructive write!

        Parameters
        ----------
        endpoint : str, None
            Valid alyx endpoint, defaults to None
        uuid : str, uuid.UUID, None
            UUID or lookup name for endpoint
        field_name : str, None
            Valid json field name, defaults to None
        data : dict, None
            Data to write to json field, defaults to None

        Returns
        -------
        dict
            Written data dict
        """
        self._check_inputs(endpoint)
        # Prepare data to patch
        patch_dict = {field_name: data}
        # Upload new extended_qc to session
        ret = self.rest(endpoint, "partial_update", id=uuid, data=patch_dict)
        return ret[field_name]

    def json_field_update(
            self,
            endpoint: str = None,
            uuid: str = None,
            field_name: str = 'json',
            data: dict = None
    ) -> dict:
        """json_field_update
        Non destructive update of json field of endpoint for object
        Will update the field_name of the object with pk = uuid of given endpoint
        If data has keys with the same name of existing keys it will squash the old
        values (uses the dict.update() method)

        Parameters
        ----------
        endpoint : str
            Alyx REST endpoint to hit
        uuid : str, uuid.UUID
            UUID or lookup name of object
        field_name : str
            Name of the json field
        data : dict
            A dictionary with fields to be updated

        Returns
        -------
        dict
            New patched json field contents as dict

        Examples
        --------
        >>> client = AlyxClient()
        >>> client.json_field_update("sessions", "eid_str", "extended_qc", {"key": "value"})
        """
        self._check_inputs(endpoint)
        # Load current json field contents
        current = self.rest(endpoint, "read", id=uuid)[field_name]
        if current is None:
            current = {}

        if not isinstance(current, dict):
            _logger.warning(
                f"Current json field {field_name} does not contains a dict, aborting update"
            )
            return current

        # Patch current dict with new data
        current.update(data)
        # Prepare data to patch
        patch_dict = {field_name: current}
        # Upload new extended_qc to session
        ret = self.rest(endpoint, "partial_update", id=uuid, data=patch_dict)
        return ret[field_name]

    def json_field_remove_key(
            self,
            endpoint: str = None,
            uuid: str = None,
            field_name: str = 'json',
            key: str = None
    ) -> Optional[dict]:
        """json_field_remove_key
        Will remove inputted key from json field dict and re-upload it to Alyx.
        Needs endpoint, uuid and json field name

        Parameters
        ----------
        endpoint : str
            Endpoint to hit, defaults to None
        uuid : str
            UUID or lookup name for endpoint
        field_name : str
            JSON field name of object, defaults to None
        key : str
            Key name of dictionary inside object, defaults to None

        Returns
        -------
        dict
            New content of json field
        """
        self._check_inputs(endpoint)
        current = self.rest(endpoint, "read", id=uuid)[field_name]
        # If no contents, cannot remove key, return
        if current is None:
            return current
        # if contents are not dict, cannot remove key, return contents
        if isinstance(current, str):
            _logger.warning(f"Cannot remove key {key} content of json field is of type str")
            return None
        # If key not present in contents of json field cannot remove key, return contents
        if current.get(key, None) is None:
            _logger.warning(
                f"{key}: Key not found in endpoint {endpoint} field {field_name}"
            )
            return current
        _logger.info(f"Removing key from dict: '{key}'")
        current.pop(key)
        # Re-write contents without removed key
        written = self.json_field_write(
            endpoint=endpoint, uuid=uuid, field_name=field_name, data=current
        )
        return written

    def json_field_delete(
            self, endpoint: str = None, uuid: str = None, field_name: str = None
    ) -> None:
        self._check_inputs(endpoint)
        _ = self.rest(endpoint, "partial_update", id=uuid, data={field_name: None})
        return _[field_name]

    def clear_rest_cache(self):
        """Clear all REST response cache files for the base url"""
        for file in one.params.get_rest_dir(self.base_url).glob('*'):
            file.unlink()<|MERGE_RESOLUTION|>--- conflicted
+++ resolved
@@ -144,11 +144,7 @@
 
     Examples
     --------
-<<<<<<< HEAD
-    r = PaginatedResponse(client, response)
-=======
     >>> r = _PaginatedResponse(client, response)
->>>>>>> b7fc96c9
     """
 
     def __init__(self, alyx, rep, cache_args=None):
