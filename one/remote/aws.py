"""A backend to download IBL data from AWS Buckets.

<<<<<<< HEAD
Examples
--------
Without any credentials, to download a public file from the IBL public bucket:

>>> from one.remote import aws
... source = 'caches/unit_test/cache_info.json'
... destination = '/home/olivier/scratch/cache_info.json'
... aws.s3_download_file(source, destination)
=======
For example, without any credentials, to download a public file from the IBL public bucket:

>>> import one.remote.aws as aws
>>> source = 'caches/unit_test/cache_info.json'
>>> destination = '/home/olivier/scratch/cache_info.json'
>>> aws.s3_download_file(source, destination)
>>>>>>> d7a0d18c

For a folder, the following:

>>> source = 'caches/unit_test'
<<<<<<< HEAD
... destination = '/home/olivier/scratch/caches/unit_test'
... local_files = aws.s3_download_folder(source, destination)
=======
>>> destination = '/home/olivier/scratch/caches/unit_test'
>>> local_files = aws.s3_download_folder(source, destination)
>>>>>>> d7a0d18c
"""
import re
from pathlib import Path
import logging
import urllib.parse

from tqdm import tqdm
import boto3

from botocore import UNSIGNED
from botocore.config import Config
from botocore.exceptions import NoCredentialsError, PartialCredentialsError, ClientError

_logger = logging.getLogger(__name__)

REPO_DEFAULT = 'aws_cortexlab'
S3_BUCKET_IBL = 'ibl-brain-wide-map-public'
REGION_NAME = 'us-east-1'


def _callback_hook(t):
    """A callback hook for boto3.download_file to update the progress bar.

    Parameters
    ----------
    t : tqdm.tqdm
        An tqdm instance used as the progress bar.

    See Also
    --------
    https://gist.github.com/wy193777/e7607d12fad13459e8992d4f69b53586
    For example that uses actual file size:
    https://boto3.amazonaws.com/v1/documentation/api/latest/_modules/boto3/s3/transfer.html

    """
    def inner(bytes_amount):
        t.update(bytes_amount)
    return inner


def get_s3_virtual_host(uri, region) -> str:
    """
    Convert a given bucket URI to a generic Amazon virtual host URL.
    URI may be the bucket (+ path) or a full URI starting with 's3://'

    .. _S3 documentation
       https://docs.aws.amazon.com/AmazonS3/latest/userguide/access-bucket-intro.html#virtual-host-style-url-ex

    Parameters
    ----------
    uri : str
        The bucket name or full path URI.
    region : str
        The region, e.g. eu-west-1.

    Returns
    -------
    str
        The Web URL (virtual host name and https scheme).
    """
    assert region and re.match(r'\w{2}-\w+-[1-3]', region), 'Invalid region'
    parsed = urllib.parse.urlparse(uri)  # remove scheme if necessary
    key = parsed.path.strip('/').split('/')
    bucket = parsed.netloc or key.pop(0)
    hostname = f"{bucket}.{parsed.scheme or 's3'}.{region}.amazonaws.com"
    return 'https://' + '/'.join((hostname, *key))


def is_folder(obj_summery) -> bool:
    """
    Given an S3 ObjectSummery instance, returns true if the associated object is a directory.

    Parameters
    ----------
    obj_summery : s3.ObjectSummery
        An S3 ObjectSummery instance to test.

    Returns
    -------
    bool
        True if object is a directory.
    """
    return obj_summery.key.endswith('/') and obj_summery.size == 0


def get_aws_access_keys(alyx, repo_name=REPO_DEFAULT):
    """
    Query Alyx database to get credentials in the json field of an aws repository.

    Parameters
    ----------
    alyx : one.webclient.AlyxInstance
        An instance of alyx.
    repo_name : str
        The data repository name in Alyx from which to fetch the S3 access keys.

    Returns
    -------
    dict
        The API access keys and region name to use with boto3.
    str
        The name of the S3 bucket associated with the Alyx data repository.
    """
    repo_json = alyx.rest('data-repository', 'read', id=repo_name)['json']
    bucket_name = repo_json['bucket_name']
    session_keys = {
        'aws_access_key_id': repo_json.get('Access key ID', None),
        'aws_secret_access_key': repo_json.get('Secret access key', None),
        'region_name': repo_json.get('region_name', None)
    }
    return session_keys, bucket_name


def get_s3_public():
    """
    Retrieve the IBL public S3 service resource.

    Returns
    -------
    s3.ServiceResource
        An S3 ServiceResource instance with the provided.
    str
        The name of the S3 bucket.
    """
    session = boto3.Session(region_name=REGION_NAME)
    s3 = session.resource('s3', config=Config(signature_version=UNSIGNED))
    return s3, S3_BUCKET_IBL


def get_s3_from_alyx(alyx, repo_name=REPO_DEFAULT):
    """
    Create an S3 resource instance using credentials from an Alyx data repository.

    Parameters
    ----------
    alyx : one.webclient.AlyxInstance
        An instance of alyx.
    repo_name : str
        The data repository name in Alyx from which to fetch the S3 access keys.

    Returns
    -------
    s3.ServiceResource
        An S3 ServiceResource instance with the provided.
    str
        The name of the S3 bucket.
    """
    session_keys, bucket_name = get_aws_access_keys(alyx, repo_name)
    session = boto3.Session(**session_keys)
    s3 = session.resource('s3')
    return s3, bucket_name


def s3_download_file(source, destination, s3=None, bucket_name=None, overwrite=False):
    """
    Downloads a file from an S3 instance to a local folder.

    Parameters
    ----------
    source : str, pathlib.Path, pathlib.PurePosixPath
        Relative path (key) within the bucket, for example: 'atlas/dorsal_cortex_50.nrrd'.
    destination : str, pathlib.Path
        The full file path on local machine.
    s3 : s3.ServiceResource
        An S3 ServiceResource instance.  Defaults to the IBL public instance.
    bucket_name : str
        The name of the bucket to access.  Defaults to the public IBL repository.
    overwrite : bool
        If True, will re-download files even if the file sizes match.

    Returns
    -------
    pathlib.Path
        The local file path of the downloaded file.
    """
    destination = Path(destination)
    destination.parent.mkdir(parents=True, exist_ok=True)
    if s3 is None:
        s3, bucket_name = get_s3_public()
    try:
        file_object = s3.Object(bucket_name, Path(source).as_posix())
        filesize = file_object.content_length
        if not overwrite and destination.exists() and filesize == destination.stat().st_size:
            _logger.debug(f"{destination} exists and match size -- skipping")
            return destination
        with tqdm(total=filesize, unit='B',
                  unit_scale=True, desc=str(destination)) as t:
            file_object.download_file(Filename=str(destination), Callback=_callback_hook(t))
    except (NoCredentialsError, PartialCredentialsError) as ex:
        raise ex  # Credentials need updating in Alyx
    except ClientError as ex:
        if ex.response.get('Error', {}).get('Code', None) == '404':
            _logger.error(f'File {source} not found on {bucket_name}')
            return None
        else:
            raise ex
    return destination


def s3_download_folder(source, destination, s3=None, bucket_name=S3_BUCKET_IBL, overwrite=False):
    """
    Downloads S3 folder content to a local folder.

    Parameters
    ----------
    source : str
        Relative path (key) within the bucket, for example: 'spikesorting/benchmark'.
    destination : str, pathlib.Path
        Local folder path.  Note: The contents of the source folder will be downloaded to
        `destination`, not the folder itself.
    s3 : s3.ServiceResource
        An S3 ServiceResource instance.  Defaults to the IBL public instance.
    bucket_name : str
        The name of the bucket to access.  Defaults to the public IBL repository.
    overwrite : bool
        If True, will re-download files even if the file sizes match.

    Returns
    -------
    list of pathlib.Path
        The local file paths.
    """
    destination = Path(destination)
    if destination.exists():
        assert destination.is_dir(), 'destination must be a folder'
    if s3 is None:
        s3, bucket_name = get_s3_public()
    local_files = []
    objects = s3.Bucket(name=bucket_name).objects.filter(Prefix=source)
    for obj_summary in filter(lambda x: not is_folder(x), objects):
        local_file = Path(destination).joinpath(Path(obj_summary.key).relative_to(source))
        lf = s3_download_file(obj_summary.key, local_file, s3=s3, bucket_name=bucket_name,
                              overwrite=overwrite)
        local_files.append(lf)
    return local_files<|MERGE_RESOLUTION|>--- conflicted
+++ resolved
@@ -1,6 +1,5 @@
 """A backend to download IBL data from AWS Buckets.
 
-<<<<<<< HEAD
 Examples
 --------
 Without any credentials, to download a public file from the IBL public bucket:
@@ -9,25 +8,12 @@
 ... source = 'caches/unit_test/cache_info.json'
 ... destination = '/home/olivier/scratch/cache_info.json'
 ... aws.s3_download_file(source, destination)
-=======
-For example, without any credentials, to download a public file from the IBL public bucket:
-
->>> import one.remote.aws as aws
->>> source = 'caches/unit_test/cache_info.json'
->>> destination = '/home/olivier/scratch/cache_info.json'
->>> aws.s3_download_file(source, destination)
->>>>>>> d7a0d18c
 
 For a folder, the following:
 
 >>> source = 'caches/unit_test'
-<<<<<<< HEAD
-... destination = '/home/olivier/scratch/caches/unit_test'
-... local_files = aws.s3_download_folder(source, destination)
-=======
 >>> destination = '/home/olivier/scratch/caches/unit_test'
 >>> local_files = aws.s3_download_folder(source, destination)
->>>>>>> d7a0d18c
 """
 import re
 from pathlib import Path
