"""Decorators and small standalone functions for api module"""
import logging
from functools import wraps
from typing import Sequence, Union, Iterable, Optional, List
from collections.abc import Mapping

import pandas as pd
from iblutil.io import parquet
import numpy as np

import one.alf.exceptions as alferr
from one.alf.files import rel_path_parts
from one.alf.spec import FILE_SPEC, regex as alf_regex
import one.alf.io as alfio

logger = logging.getLogger(__name__)


def Listable(t):
    return Union[t, Sequence[t]]


def ses2records(ses: dict) -> [pd.Series, pd.DataFrame]:
    """Extract session cache record and datasets cache from a remote session data record
    TODO Fix for new tables; use to update caches from remote queries
    :param ses: session dictionary from rest endpoint
    :return: session record, datasets frame
    """
    # Extract session record
    eid = parquet.str2np(ses['url'][-36:])
    session_keys = ('subject', 'start_time', 'lab', 'number', 'task_protocol', 'project')
    session_data = {k: v for k, v in ses.items() if k in session_keys}
    # session_data['id_0'], session_data['id_1'] = eid.flatten().tolist()
    session = (
        (pd.Series(data=session_data, name=tuple(eid.flatten()))
            .rename({'start_time': 'date'}, axis=1))
    )
    session['date'] = session['date'][:10]

    # Extract datasets table
    def _to_record(d):
        rec = dict(file_size=d['file_size'], hash=d['hash'], exists=True)
        rec['id_0'], rec['id_1'] = parquet.str2np(d['id']).flatten().tolist()
        rec['eid_0'], rec['eid_1'] = session.name
        file_path = alfio.get_alf_path(d['data_url'])
        rec['session_path'] = alfio.get_session_path(file_path).as_posix()
        rec['rel_path'] = file_path[len(rec['session_path']):].strip('/')
        return rec

    records = map(_to_record, ses['data_dataset_session_related'])
    datasets = pd.DataFrame(records).set_index(['id_0', 'id_1'])
    return session, datasets


def parse_id(method):
    """
    Ensures the input experiment identifier is an experiment UUID string
    :param method: An ONE method whose second arg is an experiment id
    :return: A wrapper function that parses the id to the expected string
    """

    @wraps(method)
    def wrapper(self, id, *args, **kwargs):
        eid = self.to_eid(id)
        if eid is None:
            raise ValueError(f'Cannot parse session ID "{id}" (session may not exist)')
        return method(self, eid, *args, **kwargs)

    return wrapper


def refresh(method):
    """
    Refresh cache depending of query_type kwarg
    """

    @wraps(method)
    def wrapper(self, *args, **kwargs):
        mode = kwargs.get('query_type', None)
        if not mode or mode == 'auto':
            mode = self.mode
        self.refresh_cache(mode=mode)
        return method(self, *args, **kwargs)

    return wrapper


def validate_date_range(date_range):
    """
    Validates and arrange date range in a 2 elements list

    Examples:
        _validate_date_range('2020-01-01')  # On this day
        _validate_date_range(datetime.date(2020, 1, 1))
        _validate_date_range(np.array(['2022-01-30', '2022-01-30'], dtype='datetime64[D]'))
        _validate_date_range(pd.Timestamp(2020, 1, 1))
        _validate_date_range(np.datetime64(2021, 3, 11))
        _validate_date_range(['2020-01-01'])  # from date
        _validate_date_range(['2020-01-01', None])  # from date
        _validate_date_range([None, '2020-01-01'])  # up to date
    """
    if date_range is None:
        return

    # Ensure we have exactly two values
    if isinstance(date_range, str) or not isinstance(date_range, Iterable):
        # date_range = (date_range, pd.Timestamp(date_range) + pd.Timedelta(days=1))
        dt = pd.Timedelta(days=1) - pd.Timedelta(milliseconds=1)
        date_range = (date_range, pd.Timestamp(date_range) + dt)
    elif len(date_range) == 1:
        date_range = [date_range[0], pd.Timestamp.max]
    elif len(date_range) != 2:
        raise ValueError

    # For comparisons, ensure both values are pd.Timestamp (datetime, date and datetime64
    # objects will be converted)
    start, end = date_range
    start = start or pd.Timestamp.min  # Convert None to lowest possible date
    end = end or pd.Timestamp.max  # Convert None to highest possible date

    # Convert to timestamp
    if not isinstance(start, pd.Timestamp):
        start = pd.Timestamp(start)
    if not isinstance(end, pd.Timestamp):
        end = pd.Timestamp(end)

    return start, end


def _collection_spec(collection=None, revision=None):
    """
    Return a template string for a collection/revision regular expression.  Because both are
    optional in the ALF spec, None will match any (including absent), while an empty string will
    match absent.

    :param collection:
    :param revision:
    :return: a string format for matching the collection/revision
    """
    spec = ''
    for value, default in zip((collection, revision), ('{collection}/', '#{revision}#/')):
        if not value:
            default = f'({default})?' if value is None else ''
        spec += default
    return spec


def filter_datasets(all_datasets, filename=None, collection=None, revision=None,
                    revision_last_before=True, assert_unique=True):
    """
    Filter the datasets cache table by the relative path (dataset name, collection and revision).
    When None is passed, all values will match.  To match on empty parts, use an empty string.
    When revision_last_before is true, None means return latest revision.

    Examples:
        # Filter by dataset name and collection
        datasets = filter_datasets(all_datasets, '*.spikes.times.*', 'alf/probe00')
        # Filter datasets not in a collection
        datasets = filter_datasets(all_datasets, collection='')
        # Filter by matching revision
        datasets = filter_datasets(all_datasets, 'spikes.times.npy',
                                   revision='2020-01-12', revision_last_before=False)
        # Filter by filename parts
        datasets = filter_datasets(all_datasets, {object='spikes', attribute='times'})

    :param all_datasets: a datasets cache table
    :param filename: a regex string or a dict of alf parts
    :param collection: a regex string
    :param revision: a regex string
    :param revision_last_before: if true, the datasets are filtered by the last revision before
    the given revision string when ordered lexicographically, otherwise the revision is matched
    like the other strings
    :param assert_unique: raise an error with more than one dataset matches the filters
    :return: a slice of all_datasets that match the filters
    """
    # Create a regular expression string to match relative path against
    filename = filename or {}
    regex_args = {'collection': collection}
    spec_str = _collection_spec(collection, None if revision_last_before else revision)

    if isinstance(filename, dict):
        spec_str += FILE_SPEC
        regex_args.update(**filename)
    else:
        spec_str += filename + '$'  # Assert end of string

    # If matching revision name, add to regex string
    if not revision_last_before:
        regex_args.update(revision=revision)

    # Build regex string
    pattern = alf_regex('^' + spec_str, **regex_args)
    match = all_datasets[all_datasets['rel_path'].str.match(pattern)]
    if len(match) == 0 or not (revision_last_before or assert_unique):
        return match

    revisions = [rel_path_parts(x)[1] or '' for x in match.rel_path.values]
    if assert_unique:
        collections = set(rel_path_parts(x)[0] or '' for x in match.rel_path.values)
        if len(collections) > 1:
            _list = '"' + '", "'.join(collections) + '"'
            raise alferr.ALFMultipleCollectionsFound(_list)
        if filename and len(match) > 1:
            _list = '"' + '", "'.join(match['rel_path']) + '"'
            raise alferr.ALFMultipleObjectsFound(_list)
        if not revision_last_before:
            if len(set(revisions)) > 1:
                _list = '"' + '", "'.join(set(revisions)) + '"'
                raise alferr.ALFMultipleRevisionsFound(_list)
            else:
                return match

    return filter_revision_last_before(match, revision, assert_unique=assert_unique)


def filter_revision_last_before(datasets, revision=None, assert_unique=True):
    def _last_before(df):
        if revision is None and 'default_revision' in df.columns:
            if assert_unique and sum(df.default_revision) > 1:
                revisions = df['revision'][df.default_revision.values]
                rev_list = '"' + '", "'.join(revisions) + '"'
                raise alferr.ALFMultipleRevisionsFound(rev_list)
<<<<<<< HEAD
            return df[df.default_revision]
        else:  # Compare revisions lexicographically
            if assert_unique and len(df['revision'].unique()) > 1:
                rev_list = '"' + '", "'.join(df['revision'].unique()) + '"'
                raise alferr.ALFMultipleRevisionsFound(rev_list)
            # Square brackets forces 1 row DataFrame returned instead of Series
            idx = index_last_before(df['revision'].tolist(), revision)
            return df.iloc[slice(0, 0) if idx is None else [idx], :]
=======
            if sum(df.default_revision) == 1:
                return df[df.default_revision]
            # default_revision column all False; default doesn't isn't copied to remote repository
            dset_name = df['rel_path'].iloc[0]
            if assert_unique:
                raise alferr.ALFError(f'No default revision for dataset {dset_name}')
            else:
                logger.warning(f'No default revision for dataset {dset_name}; using most recent')
        # Compare revisions lexicographically
        if assert_unique and len(df['revision'].unique()) > 1:
            rev_list = '"' + '", "'.join(df['revision'].unique()) + '"'
            raise alferr.ALFMultipleRevisionsFound(rev_list)
        # Square brackets forces 1 row DataFrame returned instead of Series
        idx = _index_last_before(df['revision'].tolist(), revision)
        return df.iloc[slice(0, 0) if idx is None else [idx], :]
>>>>>>> 207a5719

    with pd.option_context('mode.chained_assignment', None):  # FIXME Explicitly copy?
        datasets['revision'] = [rel_path_parts(x)[1] or '' for x in datasets.rel_path]
    groups = datasets.rel_path.str.replace('#.*#/', '', regex=True).values
    grouped = datasets.groupby(groups)
    return grouped.apply(_last_before)  # .drop('revision', axis=1)


def index_last_before(revisions: List[str], revision: Optional[str]) -> Optional[int]:
    """
    Returns the index of string that occurs directly before the provided revision string when
    lexicographic sorted.  If revision is None, the index of the most recent revision is returned.

    Example:
        idx = _index_last_before([], '2020-08-01')

    :param revisions: a list of revision strings
    :param revision: revision string to match on
    :return: index of revision before matching string in sorted list or None
    """
    if len(revisions) == 0:
        return  # No revisions, just return
    revisions_sorted = sorted(revisions, reverse=True)
    if revision is None:  # Return most recent revision
        return revisions.index(revisions_sorted[0])
    lt = np.array(revisions_sorted) < revision
    return revisions.index(revisions_sorted[lt.argmax()]) if any(lt) else None


def autocomplete(term, search_terms):
    """
    Validate search term and return complete name, e.g. autocomplete('subj') == 'subject'
    """
    term = term.lower()
    # Check if term already complete
    if term in search_terms:
        return term
    full_key = (x for x in search_terms if x.lower().startswith(term))
    key_ = next(full_key, None)
    if not key_:
        raise ValueError(f'Invalid search term "{term}", see `one.search_terms()`')
    elif next(full_key, None):
        raise ValueError(f'Ambiguous search term "{term}"')
    return key_


def ensure_list(value):
    """Ensure input is a list"""
    return [value] if isinstance(value, str) or not isinstance(value, Iterable) else value


class LazyId(Mapping):
    """
    Using a paginated response object or list of session records, extracts eid string when required
    """
    def __init__(self, pg):
        self._pg = pg

    def __getitem__(self, item):
        return self.ses2eid(self._pg.__getitem__(item))

    def __len__(self):
        return self._pg.__len__()

    def __iter__(self):
        return map(self.ses2eid, self._pg.__iter__())

    @staticmethod
    def ses2eid(ses):
        if isinstance(ses, list):
            return [LazyId.ses2eid(x) for x in ses]
        else:
            return ses.get('id', ses['url'].split('/').pop())<|MERGE_RESOLUTION|>--- conflicted
+++ resolved
@@ -220,16 +220,6 @@
                 revisions = df['revision'][df.default_revision.values]
                 rev_list = '"' + '", "'.join(revisions) + '"'
                 raise alferr.ALFMultipleRevisionsFound(rev_list)
-<<<<<<< HEAD
-            return df[df.default_revision]
-        else:  # Compare revisions lexicographically
-            if assert_unique and len(df['revision'].unique()) > 1:
-                rev_list = '"' + '", "'.join(df['revision'].unique()) + '"'
-                raise alferr.ALFMultipleRevisionsFound(rev_list)
-            # Square brackets forces 1 row DataFrame returned instead of Series
-            idx = index_last_before(df['revision'].tolist(), revision)
-            return df.iloc[slice(0, 0) if idx is None else [idx], :]
-=======
             if sum(df.default_revision) == 1:
                 return df[df.default_revision]
             # default_revision column all False; default doesn't isn't copied to remote repository
@@ -243,9 +233,8 @@
             rev_list = '"' + '", "'.join(df['revision'].unique()) + '"'
             raise alferr.ALFMultipleRevisionsFound(rev_list)
         # Square brackets forces 1 row DataFrame returned instead of Series
-        idx = _index_last_before(df['revision'].tolist(), revision)
+        idx = index_last_before(df['revision'].tolist(), revision)
         return df.iloc[slice(0, 0) if idx is None else [idx], :]
->>>>>>> 207a5719
 
     with pd.option_context('mode.chained_assignment', None):  # FIXME Explicitly copy?
         datasets['revision'] = [rel_path_parts(x)[1] or '' for x in datasets.rel_path]
